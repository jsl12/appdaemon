#!/usr/bin/env python
# -*- coding: utf-8 -*-

from setuptools import setup, find_packages

with open('README.md') as readme_file:
    README = readme_file.read()

with open('HISTORY.md') as history_file:
    HISTORY = history_file.read()

REQUIREMENTS = [
    'daemonize',
    'sseclient',
    'configparser',
    'astral',
    'requests>=2.6.0',
]

setup(
    name='appdaemon',
<<<<<<< HEAD
    version='1.2.2',
=======
    version='1.3.0',
>>>>>>> 06062867
    description="Apps for the Home Assistant home automation package.",
    long_description=README + '\n\n' + HISTORY,
    author="Andrew I Cockburn",
    author_email='appdaemon@acockburn.com',
    url='https://github.com/acockburn/appdaemon',
    packages=find_packages(exclude=['contrib', 'docs', 'tests*']),
    include_package_data=True,
    install_requires=REQUIREMENTS,
    license="MIT license",
    zip_safe=False,
    keywords=['appdaemon', 'home', 'automation'],
    entry_points={
        'console_scripts': [
            'appdaemon = appdaemon.appdaemon:main'
        ]
    },
    classifiers=[
        'Development Status :: 4 - Beta',
        'Intended Audience :: Developers',
        'License :: OSI Approved :: MIT License',
        'Natural Language :: English',
        'Programming Language :: Python :: 3',
        'Programming Language :: Python :: 3.3',
        'Programming Language :: Python :: 3.4',
        'Programming Language :: Python :: 3.5',
        'Topic :: Home Automation',
    ],
)<|MERGE_RESOLUTION|>--- conflicted
+++ resolved
@@ -19,11 +19,7 @@
 
 setup(
     name='appdaemon',
-<<<<<<< HEAD
-    version='1.2.2',
-=======
     version='1.3.0',
->>>>>>> 06062867
     description="Apps for the Home Assistant home automation package.",
     long_description=README + '\n\n' + HISTORY,
     author="Andrew I Cockburn",

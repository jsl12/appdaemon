<<<<<<< HEAD
=======
log:
  logfile: STDOUT
  errorfile: STDERR
>>>>>>> 5a69e1c8
appdaemon:
  threads: 10
  plugins:
    HASS:
      type: hass
      ha_url: 
      ha_key: <|MERGE_RESOLUTION|>--- conflicted
+++ resolved
@@ -1,9 +1,6 @@
-<<<<<<< HEAD
-=======
 log:
   logfile: STDOUT
   errorfile: STDERR
->>>>>>> 5a69e1c8
 appdaemon:
   threads: 10
   plugins:

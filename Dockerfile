ARG IMAGE=alpine:3.17
FROM ${IMAGE} as builder

WORKDIR /build

# Install dependencies
RUN apk add --no-cache git python3 python3-dev py3-pip py3-wheel build-base gcc libffi-dev openssl-dev musl-dev cargo

# Fetch requirements
COPY requirements.txt .
RUN pip install -r requirements.txt

FROM ${IMAGE}

# Build argument populated automatically by docker during build with the target architecture we are building for (eg: 'amd64')
# Usefuil to differentiate the build process for each architecture
# https://docs.docker.com/engine/reference/builder/#automatic-platform-args-in-the-global-scope
ARG TARGETARCH

# Environment vars we can configure against
# But these are optional, so we won't define them now
#ENV HA_URL http://hass:8123
#ENV HA_KEY secret_key
#ENV DASH_URL http://hass:5050

# API Port
EXPOSE 5050

# Mountpoints for configuration & certificates
VOLUME /conf
VOLUME /certs

<<<<<<< HEAD
# Install system dependencies, saving the apk cache with docker mount: https://docs.docker.com/build/cache/#keep-layers-small
# Specify the architecture in the cache id, otherwise the apk cache of different architectures will conflict
RUN --mount=type=cache,id=apk-${TARGETARCH},sharing=locked,target=/var/cache/apk/ \
    apk add tzdata build-base gcc libffi-dev openssl-dev musl-dev cargo rust curl

WORKDIR /usr/src/app

# Install the Python package, saving the pip cache with docker mount: https://docs.docker.com/build/cache/#keep-layers-small
# Specify the architecture in the cache id, otherwise the pip cache of different architectures will conflict
RUN --mount=type=cache,id=pip-${TARGETARCH},sharing=locked,target=/root/.cache/pip \
    # Mount the project directory containing the built Python package in the image, so it is available for pip install
    --mount=type=bind,source=./dist/,target=/usr/src/app/ \
    # Install the package
    pip install *.whl

# Copy sample configuration directory and entrypoint script
COPY ./conf ./conf
COPY ./dockerStart.sh .
=======
WORKDIR /usr/src/app

# Install runtime required packages
# First line is required, 2nd line is for backwards compatibility
RUN apk add --no-cache curl python3 py3-pip tzdata \
        git py3-wheel build-base gcc libffi-dev openssl-dev musl-dev cargo

# Copy compiled deps from builder image
COPY --from=builder /usr/lib/python3.10/site-packages/ /usr/lib/python3.10/site-packages/

# Copy appdaemon into image
COPY . .
>>>>>>> 7b21de3f

# Define entrypoint script
ENTRYPOINT ["./dockerStart.sh"]<|MERGE_RESOLUTION|>--- conflicted
+++ resolved
@@ -30,7 +30,6 @@
 VOLUME /conf
 VOLUME /certs
 
-<<<<<<< HEAD
 # Install system dependencies, saving the apk cache with docker mount: https://docs.docker.com/build/cache/#keep-layers-small
 # Specify the architecture in the cache id, otherwise the apk cache of different architectures will conflict
 RUN --mount=type=cache,id=apk-${TARGETARCH},sharing=locked,target=/var/cache/apk/ \
@@ -49,20 +48,7 @@
 # Copy sample configuration directory and entrypoint script
 COPY ./conf ./conf
 COPY ./dockerStart.sh .
-=======
-WORKDIR /usr/src/app
 
-# Install runtime required packages
-# First line is required, 2nd line is for backwards compatibility
-RUN apk add --no-cache curl python3 py3-pip tzdata \
-        git py3-wheel build-base gcc libffi-dev openssl-dev musl-dev cargo
-
-# Copy compiled deps from builder image
-COPY --from=builder /usr/lib/python3.10/site-packages/ /usr/lib/python3.10/site-packages/
-
-# Copy appdaemon into image
-COPY . .
->>>>>>> 7b21de3f
 
 # Define entrypoint script
 ENTRYPOINT ["./dockerStart.sh"]
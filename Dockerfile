--- conflicted
+++ resolved
@@ -22,11 +22,8 @@
 RUN apk add tzdata
 
 # Install dependencies
-<<<<<<< HEAD
 RUN apk add --no-cache gcc g++ libffi-dev musl-dev \
-=======
 RUN apk add --no-cache build-base gcc libffi-dev openssl-dev musl-dev cargo \
->>>>>>> 750981ec
     && pip install --no-cache-dir .
 
 # Install additional packages

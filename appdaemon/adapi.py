import asyncio
import datetime
import inspect
import iso8601
import re
from datetime import timedelta
from copy import deepcopy

# needed for fake coro cb that looks like scheduler
import uuid

import appdaemon.utils as utils
from appdaemon.appdaemon import AppDaemon


class ADAPI:
    """AppDaemon API class.

       This class includes all native API calls to AppDaemon

    """

    #
    # Internal parameters
    #
    def __init__(self, ad: AppDaemon, name, logging_obj, args, config, app_config, global_vars):
        # Store args

        self.AD = ad
        self.name = name
        self._logging = logging_obj
        self.config = config
        self.app_config = app_config
        self.args = deepcopy(args)
        self.app_dir = self.AD.app_dir
        self.config_dir = self.AD.config_dir
        self.global_vars = global_vars
        self._namespace = "default"
        self.logger = self._logging.get_child(name)
        self.err = self._logging.get_error().getChild(name)
        self.user_logs = {}
        if "log_level" in args:
            self.logger.setLevel(args["log_level"])
            self.err.setLevel(args["log_level"])
        if "log" in args:
            userlog = self.get_user_log(args["log"])
            if userlog is not None:
                self.logger = userlog
        self.dialogflow_v = 2

    @staticmethod
    def _sub_stack(msg):
        # If msg is a data structure of some type, don't sub
        if type(msg) is str:
            stack = inspect.stack()
            if msg.find("__module__") != -1:
                msg = msg.replace("__module__", stack[2][1])
            if msg.find("__line__") != -1:
                msg = msg.replace("__line__", str(stack[2][2]))
            if msg.find("__function__") != -1:
                msg = msg.replace("__function__", stack[2][3])
        return msg

    def _get_namespace(self, **kwargs):
        if "namespace" in kwargs:
            namespace = kwargs["namespace"]
            del kwargs["namespace"]
        else:
            namespace = self._namespace

        return namespace

    #
    # Logging
    #

    def _log(self, logger, msg, *args, **kwargs):
        #
        # Internal
        #
        if "level" in kwargs:
            level = kwargs.pop("level", "INFO")
        else:
            level = "INFO"
        ascii_encode = kwargs.pop("ascii_encode", True)
        if ascii_encode is True:
            safe_enc = lambda s: str(s).encode("utf-8", "replace").decode("ascii", "replace")
            msg = safe_enc(msg)

        logger.log(self._logging.log_levels[level], msg, *args, **kwargs)

    def log(self, msg, *args, **kwargs):
        """Logs a message to AppDaemon's main logfile.

        Args:
            msg (str): The message to log.
            **kwargs (optional): Zero or more keyword arguments.

        Keyword Args:
            level (str, optional): The log level of the message - takes a string representing the
                standard logger levels (Default: ``"WARNING"``).
            ascii_encode (bool, optional): Switch to disable the encoding of all log messages to
                ascii. Set this to true if you want to log UTF-8 characters (Default: ``True``).
            log (str, optional): Send the message to a specific log, either system or user_defined.
                System logs are ``main_log``, ``error_log``, ``diag_log`` or ``access_log``.
                Any other value in use here must have a corresponding user-defined entity in
                the ``logs`` section of appdaemon.yaml.
            stack_info (bool, optional): If ``True`` the stack info will included.

        Returns:
            None.

        Examples:
            Log a message to the main logfile of the system.

            >>> self.log("Log Test: Parameter is %s", some_variable)

            Log a message to the specified logfile.

            >>> self.log("Log Test: Parameter is %s", some_variable, log="test_log")

            Log a message with error-level to the main logfile of the system.

            >>> self.log("Log Test: Parameter is %s", some_variable, level = "ERROR")

            Log a message using `placeholders` to the main logfile of the system.

            >>> self.log("Line: __line__, module: __module__, function: __function__, Msg: Something bad happened")

            Log a WARNING message (including the stack info) to the main logfile of the system.

            >>> self.log("Stack is", some_value, level="WARNING", stack_info=True)

        """
        if "log" in kwargs:
            # Its a user defined log
            logger = self.get_user_log(kwargs["log"])
            kwargs.pop("log")
        else:
            logger = self.logger

        msg = self._sub_stack(msg)

        self._log(logger, msg, *args, **kwargs)

    def error(self, msg, *args, **kwargs):
        """Logs a message to AppDaemon's error logfile.

        Args:
            msg (str): The message to log.
            **kwargs (optional): Zero or more keyword arguments.

        Keyword Args:
            level (str, optional): The log level of the message - takes a string representing the
                standard logger levels.
            ascii_encode (bool, optional): Switch to disable the encoding of all log messages to
                ascii. Set this to true if you want to log UTF-8 characters (Default: ``True``).
            log (str, optional): Send the message to a specific log, either system or user_defined.
                System logs are ``main_log``, ``error_log``, ``diag_log`` or ``access_log``.
                Any other value in use here must have a corresponding user-defined entity in
                the ``logs`` section of appdaemon.yaml.

        Returns:
            None.

        Examples:
            Log an error message to the error logfile of the system.

            >>> self.error("Some Warning string")

            Log an error message with critical-level to the error logfile of the system.

            >>> self.error("Some Critical string", level = "CRITICAL")

        """
        self._log(self.err, msg, *args, **kwargs)

    @utils.sync_wrapper
    async def listen_log(self, callback, level="INFO", **kwargs):
        """Registers the App to receive a callback every time an App logs a message.

        Args:
            callback (function): Function to be called when a message is logged.
            level (str): Logging level to be used - lower levels will not be forwarded
                to the app (Default: ``"INFO"``).
            **kwargs (optional): Zero or more keyword arguments.

        Keyword Args:
            log (str, optional): Name of the log to listen to, default is all logs. The name
                should be one of the 4 built in types ``main_log``, ``error_log``, ``diag_log``
                or ``access_log`` or a user defined log entry.
            pin (bool, optional): If True, the callback will be pinned to a particular thread.
            pin_thread (int, optional): Specify which thread from the worker pool the callback
                will be run by (0 - number of threads -1).

        Returns:
            A unique identifier that can be used to cancel the callback if required.
            Since variables created within object methods are local to the function they are
            created in, and in all likelihood, the cancellation will be invoked later in a
            different function, it is recommended that handles are stored in the object
            namespace, e.g., self.handle.

        Examples:
            Listen to all ``WARNING`` log messages of the system.

            >>> self.handle = self.listen_log(self.cb, "WARNING")

            Listen to all ``WARNING`` log messages of the `main_log`.

            >>> self.handle = self.listen_log(self.cb, "WARNING", log="main_log")

            Listen to all ``WARNING`` log messages of a user-defined logfile.

            >>> self.handle = self.listen_log(self.cb, "WARNING", log="my_custom_log")

        """
        namespace = kwargs.pop("namespace", "admin")

        return await self.AD.logging.add_log_callback(namespace, self.name,
            callback, level, **kwargs)

    @utils.sync_wrapper
    async def cancel_listen_log(self, handle):
        """Cancels the log callback for the App.

        Args:
            handle: The handle returned when the `listen_log` call was made.

        Returns:
            None.

        Examples:
              >>> self.cancel_listen_log(handle)

        """
        self.logger.debug("Canceling listen_log for %s", self.name)
        await self.AD.logging.cancel_log_callback(self.name, handle)

    def get_main_log(self):
        """Returns the underlying logger object used for the main log.

        Examples:
            Log a critical message to the `main` logfile of the system.

            >>> log = self.get_main_log()
            >>> log.critical("Log a critical error")

        """
        return self.logger

    def get_error_log(self):
        """Returns the underlying logger object used for the error log.

        Examples:
            Log an error message to the `error` logfile of the system.

            >>> error_log = self.get_error_log()
            >>> error_log.error("Log an error", stack_info=True, exc_info=True)

        """
        return self.err

    def get_user_log(self, log):
        """Gets the specified-user logger of the App.

        Args:
            log (str): The name of the log you want to get the underlying logger object from,
                as described in the ``logs`` section of ``appdaemon.yaml``.

        Returns:
            The underlying logger object used for the error log.

        Examples:
            Log an error message to a user-defined logfile.

            >>> log = self.get_user_log("test_log")
            >>> log.error("Log an error", stack_info=True, exc_info=True)

        """
        logger = None
        if log in self.user_logs:
            # Did we use it already?
            logger = self.user_logs[log]
        else:
            # Build it on the fly
            parent = self.AD.logging.get_user_log(self, log)
            if parent is not None:
                logger = parent.getChild(self.name)
                self.user_logs[log] = logger
                if "log_level" in self.args:
                    logger.setLevel(self.args["log_level"])

        return logger

    def set_log_level(self, level):
        """Sets a specific log level for the App.

        Args:
            level (str): Log level.

        Returns:
            None.

        Notes:
            Supported log levels: ``INFO``, ``WARNING``, ``ERROR``, ``CRITICAL``,
            ``DEBUG``, ``NOTSET``.

        Examples:
              >>> self.set_log_level("DEBUG")

        """
        self.logger.setLevel(self._logging.log_levels[level])
        self.err.setLevel(self._logging.log_levels[level])
        for log in self.user_logs:
            self.user_logs[log].setLevel(self._logging.log_levels[level])

    def set_error_level(self, level):
        """Sets the log level to send to the `error` logfile of the system.

        Args:
            level (str): Error level.

        Returns:
            None.

        Notes:
            Supported log levels: ``INFO``, ``WARNING``, ``ERROR``, ``CRITICAL``,
            ``DEBUG``, ``NOTSET``.

        """
        self.err.setLevel(self._logging.log_levels[level])

    #
    # Threading
    #

    @utils.sync_wrapper
    async def set_app_pin(self, pin):
        """Sets an App to be pinned or unpinned.

        Args:
            pin (bool): Sets whether the App becomes pinned or not.

        Returns:
            None.

        Examples:
            The following line should be put inside the `initialize()` function.

            >>> self.set_app_pin(True)

        """
        await self.AD.threading.set_app_pin(self.name, pin)

    @utils.sync_wrapper
    async def get_app_pin(self):
        """Finds out if the current App is currently pinned or not.

        Returns:
            bool: ``True`` if the App is pinned, ``False`` otherwise.

        Examples:
            >>> if self.get_app_pin(True):
            >>>     self.log("App pinned!")

        """
        return await self.AD.threading.get_app_pin(self.name)

    @utils.sync_wrapper
    async def set_pin_thread(self, thread):
        """Sets the thread that the App will be pinned to.

        Args:
            thread (int): Number of the thread to pin to. Threads start at 0 and go up to the number
                of threads specified in ``appdaemon.yaml`` -1.

        Returns:
            None.

        Examples:
            The following line should be put inside the `initialize()` function.

            >>> self.set_pin_thread(5)

        """
        return await self.AD.threading.set_pin_thread(self.name, thread)

    @utils.sync_wrapper
    async def get_pin_thread(self):
        """Finds out which thread the App is pinned to.

        Returns:
            int: The thread number or -1 if the App is not pinned.

        Examples:
            >>> thread = self.get_pin_thread():
            >>> self.log(f"I'm pinned to thread: {thread}")

        """
        return await self.AD.threading.get_pin_thread(self.name)

    #
    # Namespace
    #

    def set_namespace(self, namespace):
        """Sets a new namespace for the App to use from that point forward.

        Args:
            namespace (str): Name of the new namespace

        Returns:
            None.

        Examples:
            >>> self.set_namespace("hass1")

        """
        self._namespace = namespace

    def get_namespace(self):
        """Returns the App's namespace."""
        return self._namespace

    @utils.sync_wrapper
    async def list_namespaces(self):
        """Returns a list of available namespaces.

        Examples:
            >>> self.list_namespaces()

        """
        return await self.AD.state.list_namespaces()

    @utils.sync_wrapper
    async def save_namespace(self, **kwargs):
        """Saves entities created in user-defined namespaces into a file.

        This way, when AD restarts these entities will be reloaded into AD with its
        previous states within the namespace. This can be used as a basic form of
        non-volatile storage of entity data. Depending on the configuration of the
        namespace, this function can be setup to constantly be running automatically
        or only when AD shutdown. This function also allows for users to manually
        execute the command as when needed.

        Args:
            **kwargs (optional): Zero or more keyword arguments.

        Keyword Args:
            namespace (str, optional): Namespace to use for the call. See the section on
                `namespaces <APPGUIDE.html#namespaces>`__ for a detailed description.
                In most cases it is safe to ignore this parameter.

        Returns:
            None.

        Examples:
            Save all entities of the default namespace.

            >>> self.save_namespace()

        """
        namespace = self._get_namespace(**kwargs)
        await self.AD.state.save_namespace(namespace)

    #
    # Utility
    #

    @utils.sync_wrapper
    async def get_app(self, name):
        """Gets the instantiated object of another app running within the system.

        This is useful for calling functions or accessing variables that reside
        in different apps without requiring duplication of code.

        Args:
            name (str): Name of the app required. This is the name specified in
                header section of the config file, not the module or class.

        Returns:
            An object reference to the class.

        Examples:
            >>> MyApp = self.get_app("MotionLights")
            >>> MyApp.turn_light_on()

        """
        return await self.AD.app_management.get_app(name)

    @utils.sync_wrapper
    async def _check_entity(self, namespace, entity):
        if "." not in entity:
            raise ValueError(
                "{}: Invalid entity ID: {}".format(self.name, entity))
        if not await self.AD.state.entity_exists(namespace, entity):
            self.logger.warning("%s: Entity %s not found in namespace %s", self.name, entity, namespace)

    def get_ad_version(self):
        """Returns a string with the current version of AppDaemon.

        Examples:
            >>> version = self.get_ad_version()

        """
        return utils.__version__

    @utils.sync_wrapper
    async def entity_exists(self, entity_id, **kwargs):
        """Checks the existence of an entity in Home Assistant.

        When working with multiple Home Assistant instances, it is possible to specify the
        namespace, so that it checks within the right instance in in the event the app is
        working in a different instance. Also when using this function, it is also possible
        to check if an AppDaemon entity exists.

        Args:
            entity_id (str): The fully qualified entity id (including the device type).
            **kwargs (optional): Zero or more keyword arguments.

        Keyword Args:
            namespace (str, optional): Namespace to use for the call. See the section on
                `namespaces <APPGUIDE.html#namespaces>`__ for a detailed description.
                In most cases it is safe to ignore this parameter.

        Returns:
            bool: ``True`` if the entity id exists, ``False`` otherwise.

        Examples:
            Check if the entity light.living_room exist within the app's namespace

            >>> if self.entity_exists("light.living_room"):
            >>>     #do something

            Check if the entity mqtt.security_settings exist within the `mqtt` namespace
            if the app is operating in a different namespace like default

            >>> if self.entity_exists("mqtt.security_settings", namespace = "mqtt"):
            >>>    #do something

        """
        namespace = self._get_namespace(**kwargs)
        return await self.AD.state.entity_exists(namespace, entity_id)

    @utils.sync_wrapper
    async def split_entity(self, entity_id, **kwargs):
        """Splits an entity into parts.

        This utility function will take a fully qualified entity id of the form ``light.hall_light``
        and split it into 2 values, the device and the entity, e.g. light and hall_light.

        Args:
            entity_id (str): The fully qualified entity id (including the device type).
            **kwargs (optional): Zero or more keyword arguments.

        Keyword Args:
            namespace (str, optional): Namespace to use for the call. See the section on
                `namespaces <APPGUIDE.html#namespaces>`__ for a detailed description.
                In most cases it is safe to ignore this parameter.

        Returns:
            A list with 2 entries, the device and entity respectively.

        Examples:
            Do some action if the device of the entity is `scene`.

            >>> device, entity = self.split_entity(entity_id)
            >>> if device == "scene":
            >>>     #do something specific to scenes

        """
        await self._check_entity(self._get_namespace(**kwargs), entity_id)
        return entity_id.split(".")

    @utils.sync_wrapper
    async def remove_entity(self, entity_id, **kwargs):
        """Deletes an entity created within a namespaces.

         If an entity was created, and its deemed no longer needed, by using this function,
         the entity can be removed from AppDaemon permanently.

        Args:
            entity_id (str): The fully qualified entity id (including the device type).
            **kwargs (optional): Zero or more keyword arguments.

        Keyword Args:
            namespace (str, optional): Namespace to use for the call. See the section on
                `namespaces <APPGUIDE.html#namespaces>`__ for a detailed description.
                In most cases it is safe to ignore this parameter.

        Returns:
            None.

        Examples:
            Delete the entity in the present namespace.

            >>> self.remove_entity('sensor.living_room')

            Delete the entity in the `mqtt` namespace.

            >>> self.remove_entity('mqtt.living_room_temperature', namespace = 'mqtt')

        """
        namespace = self._get_namespace(**kwargs)
        await self.AD.state.remove_entity(namespace, entity_id)
        return None

    @staticmethod
    def split_device_list(devices):
        """Converts a comma-separated list of device types to an iterable list.

        This is intended to assist in use cases where the App takes a list of
        entities from an argument, e.g., a list of sensors to monitor. If only
        one entry is provided, an iterable list will still be returned to avoid
        the need for special processing.

        Args:
            devices (str): A comma-separated list of devices to be split (without spaces).

        Returns:
            A list of split devices with 1 or more entries.

        Examples:
            >>> for sensor in self.split_device_list(self.args["sensors"]):
            >>>    #do something for each sensor, e.g., make a state subscription

        """
        return devices.split(",")

    @utils.sync_wrapper
    async def get_plugin_config(self, **kwargs):
        """Gets any useful metadata that the plugin may have available.

        For instance, for the HASS plugin, this will return Home Assistant configuration
        data such as latitude and longitude.

        Args:
            **kwargs (optional): Zero or more keyword arguments.

        Keyword Args:
            namespace (str): Select the namespace of the plugin for which data is desired.

        Returns:
            A dictionary containing all the configuration information available
            from the Home Assistant ``/api/config`` endpoint.

        Examples:
            >>> config = self.get_plugin_config()
            >>> self.log(f'My current position is {config["latitude"]}(Lat), {config["longitude"]}(Long)')
            My current position is 50.8333(Lat), 4.3333(Long)

        """
        namespace = self._get_namespace(**kwargs)
        return await self.AD.plugins.get_plugin_meta(namespace)

    @utils.sync_wrapper
    async def friendly_name(self, entity_id, **kwargs):
        """Gets the Friendly Name of an entity.

        Args:
            entity_id (str): The fully qualified entity id (including the device type).
            **kwargs (optional): Zero or more keyword arguments.

        Keyword Args:
            namespace (str, optional): Namespace to use for the call. See the section on
                `namespaces <APPGUIDE.html#namespaces>`__ for a detailed description.
                In most cases it is safe to ignore this parameter.

        Returns:
            str: The friendly name of the entity if it exists or the entity id if not.

        Examples:
            >>> tracker = "device_tracker.andrew"
            >>> friendly_name = self.friendly_name(tracker)
            >>> tracker_state = self.get_tracker_state(tracker)
            >>> self.log(f"{tracker}  ({friendly_name}) is {tracker_state}.")
            device_tracker.andrew (Andrew Tracker) is on.

        """
        await self._check_entity(self._get_namespace(**kwargs), entity_id)
        state = await self.get_state(**kwargs)
        if entity_id in state:
            if "friendly_name" in state[entity_id]["attributes"]:
                return state[entity_id]["attributes"]["friendly_name"]
            else:
                return entity_id
        return None

    @utils.sync_wrapper
    async def set_production_mode(self, mode=True):
        """Deactivates or activates the production mode in AppDaemon.

        When called without declaring passing any arguments, mode defaults to ``True``.

        Args:
            mode (bool): If it is ``True`` the production mode is activated, or deactivated
                otherwise.

        Returns:
            The specified mode or ``None`` if a wrong parameter is passed.

        """
        if not isinstance(mode, bool):
            self.logger.warning("%s not a valid parameter for Production Mode", mode)
            return None
        await self.AD.utility.set_production_mode(mode)
        return mode

    #
    # Internal Helper functions
    #

    def start_app(self, app, **kwargs):
        """Starts an App which can either be running or not.

        This Api call cannot start an app which has already been disabled in the App Config.
        It essentially only runs the initialize() function in the app, and changes to attributes
        like class name or app config is not taken into account.

        Args:
            app (str): Name of the app.
            **kwargs (optional): Zero or more keyword arguments.

        Returns:
            None.

        Examples:
            >>> self.start_app("lights_app")

        """
        kwargs["app"] = app
        kwargs["namespace"] = "appdaemon"
        self.call_service("app/start", **kwargs)
        return None

    def stop_app(self, app, **kwargs):
        """Stops an App which is running.

        Args:
            app (str): Name of the app.
            **kwargs (optional): Zero or more keyword arguments.

        Returns:
            None.

        Examples:
            >>> self.stop_app("lights_app")

        """
        kwargs["app"] = app
        kwargs["namespace"] = "appdaemon"
        self.call_service("app/stop", **kwargs)
        return None

    def restart_app(self, app, **kwargs):
        """Restarts an App which can either be running or not.

        Args:
            app (str): Name of the app.
            **kwargs (optional): Zero or more keyword arguments.

        Returns:
            None.

        Examples:
            >>> self.restart_app("lights_app")

        """
        kwargs["app"] = app
        kwargs["namespace"] = "appdaemon"
        self.call_service("app/restart", **kwargs)
        return None

    def reload_apps(self, **kwargs):
        """Reloads the apps, and loads up those that have changes made to their .yaml or .py files.

        This utility function can be used if AppDaemon is running in production mode, and it is
        needed to reload apps that changes have been made to.

        Args:
            **kwargs (optional): Zero or more keyword arguments.

        Returns:
            None.

        Examples:
            >>> self.reload_apps()

        """
        kwargs["namespace"] = "appdaemon"
        self.call_service("app/reload", **kwargs)
        return None

    #
    # Dialogflow
    #

    def get_dialogflow_intent(self, data):
        """Gets the intent's action from the Google Home response.

        Args:
            data: Response received from Google Home.

        Returns:
            A string representing the Intent from the interaction model that was requested,
            or ``None``, if no action was received.

        Examples:
            >>> intent = ADAPI.get_dialogflow_intent(data)

        """
        if "result" in data and "action" in data["result"]:
            self.dialogflow_v = 1
            return data["result"]["action"]
        elif "queryResult" in data and "action" in data["queryResult"]:
            self.dialogflow_v = 2
            return data["queryResult"]["action"]
        else:
            return None

    @staticmethod
    def get_dialogflow_slot_value(data, slot=None):
        """Gets slots' values from the interaction model.

        Args:
            data: Response received from Google Home.
            slot (str): Name of the slot. If a name is not specified, all slots will be returned
                as a dictionary. If a name is specified but is not found, ``None`` will be returned.

        Returns:
            A string representing the value of the slot from the interaction model, or a hash of slots.

        Examples:
            >>> beer_type = ADAPI.get_dialogflow_intent(data, "beer_type")
            >>> all_slots = ADAPI.get_dialogflow_intent(data)

        """
        if "result" in data:
            # using V1 API
            contexts = data["result"]["contexts"][0]
            if contexts:
                parameters = contexts.get("parameters")
            else:
                parameters = data["result"]["parameters"]
            if slot is None:
                return parameters
            elif slot in parameters:
                return parameters[slot]
            else:
                return None
        elif "queryResult" in data:
            # using V2 API
            contexts = data["queryResult"]["outputContexts"][0]
            if contexts:
                parameters = contexts.get("parameters")
            else:
                parameters = data["queryResult"]["parameters"]
            if slot is None:
                return parameters
            elif slot in parameters:
                return parameters[slot]
            else:
                return None
        else:
            return None

    def format_dialogflow_response(self, speech=None):
        """Formats a response to be returned to Google Home, including speech.

        Args:
            speech (str): The text for Google Home to say.

        Returns:
            None.

        Examples:
            >>> ADAPI.format_dialogflow_response(speech = "Hello World")

        """
        if self.dialogflow_v == 1:
            speech = \
                {
                    "speech": speech,
                    "source": "Appdaemon",
                    "displayText": speech
                }
        elif self.dialogflow_v == 2:
            speech = \
                {
                    "fulfillmentText": speech,
                    "source": "Appdaemon"
                }
        else:
            speech = None
        return speech

    #
    # Alexa
    #

    @staticmethod
    def format_alexa_response(speech=None, card=None, title=None):
        """Formats a response to be returned to Alex including speech and a card.

        Args:
            speech (str): The text for Alexa to say.
            card (str): Text for the card.
            title (str): Title for the card.

        Returns:
            None.

        Examples:
            >>> ADAPI.format_alexa_response(speech = "Hello World", card = "Greetings to the world", title = "Hello")

        """
        response = \
            {
                "shouldEndSession": True
            }

        if speech is not None:
            response["outputSpeech"] = \
                {
                    "type": "PlainText",
                    "text": speech
                }

        if card is not None:
            response["card"] = \
                {
                    "type": "Simple",
                    "title": title,
                    "content": card
                }

        speech = \
            {
                "version": "1.0",
                "response": response,
                "sessionAttributes": {}
            }

        return speech

    @staticmethod
    def get_alexa_error(data):
        """Gets the error message from the Alexa API response.

        Args:
            data: Response received from the Alexa API .

        Returns:
            A string representing the value of message, or ``None`` if no error message was received.

        """
        if "request" in data and "err" in data["request"] and "message" in data["request"]["err"]:
            return data["request"]["err"]["message"]
        else:
            return None

    @staticmethod
    def get_alexa_intent(data):
        """Gets the Intent's name from the Alexa response.

        Args:
            data: Response received from Alexa.

        Returns:
            A string representing the Intent's name from the interaction model that was requested,
            or ``None``, if no Intent was received.

        Examples:
            >>> intent = ADAPI.get_alexa_intent(data)

        """
        if "request" in data and "intent" in data["request"] and "name" in data["request"]["intent"]:
            return data["request"]["intent"]["name"]
        else:
            return None

    @staticmethod
    def get_alexa_slot_value(data, slot=None):
        """Gets values for slots from the interaction model.

        Args:
            data: The request data received from Alexa.
            slot: Name of the slot. If a name is not specified, all slots will be returned as
                a dictionary. If a name is specified but is not found, None will be returned.

        Returns:
            A ``string`` representing the value of the slot from the interaction model, or a ``hash`` of slots.

        Examples:
            >>> beer_type = ADAPI.get_alexa_intent(data, "beer_type")
            >>> all_slots = ADAPI.get_alexa_intent(data)

        """
        if "request" in data and \
                "intent" in data["request"] and \
                "slots" in data["request"]["intent"]:
            if slot is None:
                return data["request"]["intent"]["slots"]
            else:
                if slot in data["request"]["intent"]["slots"] and \
                        "value" in data["request"]["intent"]["slots"][slot]:
                    return data["request"]["intent"]["slots"][slot]["value"]
                else:
                    return None
        else:
            return None

    #
    # API
    #

    @utils.sync_wrapper
    async def register_endpoint(self, callback, name=None):
        """Registers an endpoint for API calls into the current App.

        Args:
            callback: The function to be called when a request is made to the named endpoint.
            name (str, optional): The name of the endpoint to be used for the call  (Default: ``None``).

        Returns:
            A handle that can be used to remove the registration.

        Examples:
            It should be noted that the register function, should return a string (can be empty),
            and an HTTP OK status response (e.g., `200`. If this is not added as a returned response,
            the function will generate an error each time it is processed.

            >>> self.register_endpoint(my_callback)
            >>> self.register_callback(alexa_cb, "alexa")

        """
        if name is None:
            ep = self.name
        else:
            ep = name
        if self.AD.http is not None:
            return await self.AD.http.register_endpoint(callback, ep)
        else:
            self.logger.warning("register_endpoint for %s filed - HTTP component is not configured", name)
            return None

    @utils.sync_wrapper
    async def unregister_endpoint(self, handle):
        """Removes a previously registered endpoint.

        Args:
            handle: A handle returned by a previous call to ``register_endpoint``

        Returns:
            None.

        Examples:
            >>> self.unregister_endpoint(handle)

        """
        await self.AD.http.unregister_endpoint(handle, self.name)

    #
    # State
    #

    @utils.sync_wrapper
    async def listen_state(self, callback, entity=None, **kwargs):
        """Registers a callback to react to state changes.

        This function allows the user to register a callback for a wide variety of state changes.

        Args:
            callback: Function to be invoked when the requested state change occurs. It must conform
                to the standard State Callback format documented `here <APPGUIDE.html#state-callbacks>`__
            entity (str, optional): name of an entity or device type. If just a device type is provided,
                e.g., `light`, or `binary_sensor`. ``listen_state()`` will subscribe to state changes of all
                devices of that type. If a fully qualified entity_id is provided, ``listen_state()`` will
                listen for state changes for just that entity.
            **kwargs (optional): Zero or more keyword arguments.

        Keyword Args:
            attribute (str, optional): Name of an attribute within the entity state object. If this
                parameter is specified in addition to a fully qualified ``entity_id``. ``listen_state()``
                will subscribe to changes for just that attribute within that specific entity.
                The ``new`` and ``old`` parameters in the callback function will be provided with
                a single value representing the attribute.

                The value ``all`` for attribute has special significance and will listen for any
                state change within the specified entity, and supply the callback functions with
                the entire state dictionary for the specified entity rather than an individual
                attribute value.
            new (optional): If ``new`` is supplied as a parameter, callbacks will only be made if the
                state of the selected attribute (usually state) in the new state match the value
                of ``new``.
            old (optional): If ``old`` is supplied as a parameter, callbacks will only be made if the
                state of the selected attribute (usually state) in the old state match the value
                of ``old``.

            duration (int, optional): If ``duration`` is supplied as a parameter, the callback will not
                fire unless the state listened for is maintained for that number of seconds. This
                requires that a specific attribute is specified (or the default of ``state`` is used),
                and should be used in conjunction with the ``old`` or ``new`` parameters, or both. When
                the callback is called, it is supplied with the values of ``entity``, ``attr``, ``old``,
                and ``new`` that were current at the time the actual event occurred, since the assumption
                is that none of them have changed in the intervening period.

                If you use ``duration`` when listening for an entire device type rather than a specific
                entity, or for all state changes, you may get unpredictable results, so it is recommended
                that this parameter is only used in conjunction with the state of specific entities.

            timeout (int, optional): If ``timeout`` is supplied as a parameter, the callback will be created as normal,
                 but after ``timeout`` seconds, the callback will be removed. If activity for the listened state has
                 occured that would trigger a duration timer, the duration timer will still be fired even though the
                 callback has been deleted.

            immediate (bool, optional): It enables the countdown for a delay parameter to start
                at the time, if given. If the ``duration`` parameter is not given, the callback runs immediately.
                What this means is that after the callback is registered, rather than requiring one or more
                state changes before it runs, it immediately checks the entity's states based on given
                parameters. If the conditions are right, the callback runs immediately at the time of
                registering. This can be useful if, for instance, you want the callback to be triggered
                immediately if a light is already `on`, or after a ``duration`` if given.

                If ``immediate`` is in use, and ``new`` and ``duration`` are both set, AppDaemon will check
                if the entity is already set to the new state and if so it will start the clock
                immediately. If ``new`` and ``duration`` are not set, ``immediate`` will trigger the callback
                immediately and report in its callback the new parameter as the present state of the
                entity. If ``attribute`` is specified, the state of the attribute will be used instead of
                state. In these cases, ``old`` will be ignored and when the callback is triggered, its
                state will be set to ``None``.
            oneshot (bool, optional): If ``True``, the callback will be automatically cancelled
                after the first state change that results in a callback.
            namespace (str, optional): Namespace to use for the call. See the section on
                `namespaces <APPGUIDE.html#namespaces>`__ for a detailed description. In most cases,
                it is safe to ignore this parameter. The value ``global`` for namespace has special
                significance and means that the callback will listen to state updates from any plugin.
            pin (bool, optional): If ``True``, the callback will be pinned to a particular thread.
            pin_thread (int, optional): Sets which thread from the worker pool the callback will be
                run by (0 - number of threads -1).
            *kwargs (optional): Zero or more keyword arguments that will be supplied to the callback
                when it is called.

        Notes:
            The ``old`` and ``new`` args can be used singly or together.

        Returns:
            A unique identifier that can be used to cancel the callback if required. Since variables
            created within object methods are local to the function they are created in, and in all
            likelihood, the cancellation will be invoked later in a different function, it is
            recommended that handles are stored in the object namespace, e.g., `self.handle`.

        Examples:
            Listen for any state change and return the state attribute.

            >>> self.handle = self.listen_state(self.my_callback)

            Listen for any state change involving a light and return the state attribute.

            >>> self.handle = self.listen_state(self.my_callback, "light")

            Listen for a state change involving `light.office1` and return the state attribute.

            >>> self.handle = self.listen_state(self.my_callback, "light.office_1")

            Listen for a state change involving `light.office1` and return the entire state as a dict.

            >>> self.handle = self.listen_state(self.my_callback, "light.office_1", attribute = "all")

            Listen for a change involving the brightness attribute of `light.office1` and return the
            brightness attribute.

            >>> self.handle = self.listen_state(self.my_callback, "light.office_1", attribute = "brightness")

            Listen for a state change involving `light.office1` turning on and return the state attribute.

            >>> self.handle = self.listen_state(self.my_callback, "light.office_1", new = "on")

            Listen for a change involving `light.office1` changing from brightness 100 to 200 and return the
            brightness attribute.

            >>> self.handle = self.listen_state(self.my_callback, "light.office_1", attribute = "brightness", old = "100", new = "200")

            Listen for a state change involving `light.office1` changing to state on and remaining on for a minute.

            >>> self.handle = self.listen_state(self.my_callback, "light.office_1", new = "on", duration = 60)

            Listen for a state change involving `light.office1` changing to state on and remaining on for a minute
            trigger the delay immediately if the light is already on.

            >>> self.handle = self.listen_state(self.my_callback, "light.office_1", new = "on", duration = 60, immediate = True)

        """
        namespace = self._get_namespace(**kwargs)
        if "namespace" in kwargs:
            del kwargs["namespace"]
        name = self.name
        if entity is not None and "." in entity:
            await self._check_entity(namespace, entity)

        self.logger.debug("Calling listen_state for %s", self.name)
        return await self.AD.state.add_state_callback(name, namespace, entity, callback,
                                                                                     kwargs)

    @utils.sync_wrapper
    async def cancel_listen_state(self, handle):
        """Cancels a ``listen_state()`` callback.

        This will mean that the App will no longer be notified for the specific
        state change that has been cancelled. Other state changes will continue
        to be monitored.

        Args:
            handle: The handle returned when the ``listen_state()`` call was made.
            **kwargs (optional): Zero or more keyword arguments.

        Returns:
            None.

        Examples:
            >>> self.cancel_listen_state(self.office_light_handle)

        """
        self.logger.debug("Canceling listen_state for %s", self.name)
        await self.AD.state.cancel_state_callback(handle, self.name)

    @utils.sync_wrapper
    async def info_listen_state(self, handle):
        """Gets information on state a callback from its handle.

        Args:
            handle: The handle returned when the ``listen_state()`` call was made.

        Returns:
            The values supplied for ``entity``, ``attribute``, and ``kwargs`` when
            the callback was initially created.

        Examples:
            >>> entity, attribute, kwargs = self.info_listen_state(self.handle)

        """
        self.logger.debug("Calling info_listen_state for %s", self.name)
        return await self.AD.state.info_state_callback(handle, self.name)

    @utils.sync_wrapper
    async def get_state(self, entity_id=None, attribute=None, default=None, copy=True, **kwargs):
        """Gets the state of any component within Home Assistant.

        State updates are continuously tracked, so this call runs locally and does not require
        AppDaemon to call back to Home Assistant. In other words, states are updated using a
        push-based approach instead of a pull-based one.

        Args:
            entity_id (str, optional): This is the name of an entity or device type. If just
                a device type is provided, e.g., `light` or `binary_sensor`, `get_state()`
                will return a dictionary of all devices of that type, indexed by the ``entity_id``,
                containing all the state for each entity. If a fully qualified ``entity_id``
                is provided, ``get_state()`` will return the state attribute for that entity,
                e.g., ``on`` or ``off`` for a light.
            attribute (str, optional): Name of an attribute within the entity state object.
                If this parameter is specified in addition to a fully qualified ``entity_id``,
                a single value representing the attribute will be returned. The value ``all``
                for attribute has special significance and will return the entire state
                dictionary for the specified entity rather than an individual attribute value.
            default (any, optional): The value to return when the requested attribute or the
                whole entity doesn't exist (Default: ``None``).
            copy (bool, optional): By default, a copy of the stored state object is returned.
                When you set ``copy`` to ``False``, you get the same object as is stored
                internally by AppDaemon. Avoiding the copying brings a small performance gain,
                but also gives you write-access to the internal AppDaemon data structures,
                which is dangerous. Only disable copying when you can guarantee not to modify
                the returned state object, e.g., you do read-only operations.
            **kwargs (optional): Zero or more keyword arguments.

        Keyword Args:
            namespace(str, optional): Namespace to use for the call. See the section on
                `namespaces <APPGUIDE.html#namespaces>`__ for a detailed description.
                In most cases, it is safe to ignore this parameter.

        Returns:
            The entire state of Home Assistant at that given time, if  if ``get_state()``
            is called with no parameters. This will consist of a dictionary with a key
            for each entity. Under that key will be the standard entity state information.

        Examples:
            Get the state of the entire system.

            >>> state = self.get_state()

            Get the state of all switches in the system.

            >>> state = self.get_state("switch")

            Get the state attribute of `light.office_1`.

            >>> state = self.get_state("light.office_1")

            Get the brightness attribute of `light.office_1`.

            >>> state = self.get_state("light.office_1", attribute="brightness")

            Get the entire state of `light.office_1`.

            >>> state = self.get_state("light.office_1", attribute="all")

        """
        namespace = self._get_namespace(**kwargs)
        if "namespace" in kwargs:
            del kwargs["namespace"]

        return await self.AD.state.get_state(
            self.name, namespace, entity_id, attribute, default, copy, **kwargs
        )

    @utils.sync_wrapper
    async def set_state(self, entity_id, **kwargs):
        """
        Updates the state of the specified entity.

        Args:
            entity_id (str): The fully qualified entity id (including the device type).
            **kwargs (optional): Zero or more keyword arguments.

        Keyword Args:
            state: New state value to be set.
            attributes (optional): Entity's attributes to be updated.
            namespace(str, optional): If a `namespace` is provided, AppDaemon will change
                the state of the given entity in the given namespace. On the other hand,
                if no namespace is given, AppDaemon will use the last specified namespace
                or the default namespace. See the section on `namespaces <APPGUIDE.html#namespaces>`__
                for a detailed description. In most cases, it is safe to ignore this parameter.

        Returns:
            A dictionary that represents the new state of the updated entity.

        Examples:
            Update the state of an entity.

            >>> self.set_state("light.office_1", state="off")

            Update the state and attribute of an entity.

            >>> self.set_state("light.office_1", state = "on", attributes = {"color_name": "red"})

            Update the state of an entity within the specified namespace.

            >>> self.set_state("light.office_1", state="off", namespace ="hass")

        """
        self.logger.debug("set state: %s, %s", entity_id, kwargs)
        namespace = self._get_namespace(**kwargs)
        await self._check_entity(namespace, entity_id)
        if "namespace" in kwargs:
            del kwargs["namespace"]

        return await self.AD.state.set_state(self.name, namespace, entity_id, **kwargs)

    #
    # Service
    #

    @staticmethod
    def _check_service(service):
        if service.find("/") == -1:
            raise ValueError("Invalid Service Name: {}".format(service))

    def register_service(self, service, cb, **kwargs):
        """Register a service that can be called from other apps, the REST API and the Event Stream

        Using this function, an App can register a function to be available in the service registry.
        This will automatically make it available to other apps using the `call_service()` API call, as well as publish
        it as a service in the REST API and make it available to the `call_service` command in the event stream.

        Args:
            service: Name of the service, in the format `domain/service`. If the domain does not exist it will be created
            cb: A reference to the function to be called when the service is requested. This function may be a regular
                function, or it may be asynch. Note that if it is an async function, it will run on AppDaemon's main loop
                meaning that any issues with the service could result in a delay of AppDaemon's core functions.

        Returns:
            None

        Examples:
            >>> self.register_service("myservices/service1", mycallback)

        """
        self._check_service(service)
        d, s = service.split("/")
        self.logger.debug("register_service: %s/%s, %s", d, s, kwargs)

        namespace = self._get_namespace(**kwargs)
        
        if "namespace" in kwargs:
            del kwargs["namespace"]
            
        self.AD.services.register_service(namespace, d, s, cb, __async="auto", **kwargs)

    @utils.sync_wrapper
    async def call_service(self, service, **kwargs):
        """Calls a HASS service within AppDaemon.

        This function can call any service and provide any required parameters.
        Available services can be found using the developer tools in the UI.
        For `listed services`, the part before the first period is the ``domain``,
        and the part after is the ``service name`. For instance, `light/turn_on`
        has a domain of `light` and a service name of `turn_on`.

        Args:
            service: The service name.
            **kwargs (optional): Zero or more keyword arguments.

        Keyword Args:
            **kwargs: Each service has different parameter requirements. This argument
                allows you to specify a comma-separated list of keyword value pairs, e.g.,
                `entity_id = light.office_1`. These parameters will be different for
                every service and can be discovered using the developer tools. Most all
                service calls require an ``entity_id``.
            namespace(str, optional): If a `namespace` is provided, AppDaemon will change
                the state of the given entity in the given namespace. On the other hand,
                if no namespace is given, AppDaemon will use the last specified namespace
                or the default namespace. See the section on `namespaces <APPGUIDE.html#namespaces>`__
                for a detailed description. In most cases, it is safe to ignore this parameter.

        Returns:
            None.

        Examples:
            HASS

            >>> self.call_service("light/turn_on", entity_id = "light.office_lamp", color_name = "red")
            >>> self.call_service("notify/notify", title = "Hello", message = "Hello World")

            MQTT

            >>> call_service("mqtt/subscribe", topic="homeassistant/living_room/light", qos=2)
            >>> call_service("mqtt/publish", topic="homeassistant/living_room/light", payload="on")

            Utility

            >>> call_service("app/restart", app="notify_app", namespace="appdaemon")
            >>> call_service("app/stop", app="lights_app", namespace="appdaemon")
            >>> call_service("app/reload", namespace="appdaemon")

            For Utility, it is important that the `namespace` arg is set to ``appdaemon``
            as no app can work within that `namespace`. If not namespace is specified,
            calling this function will rise an error.

        """
        self._check_service(service)
        d, s = service.split("/")
        self.logger.debug("call_service: %s/%s, %s", d, s, kwargs)

        namespace = self._get_namespace(**kwargs)
        if "namespace" in kwargs:
            del kwargs["namespace"]
            
        kwargs["__name"] = self.name

        return await self.AD.services.call_service(namespace, d, s, kwargs)

    def run_sequence(self, sequence, **kwargs):
        """Run an AppDaemon Sequence. Sequences are defined in a valid apps.yaml file, and are sequences of
        service calls.

        Args:
            sequence: The sequence name, referring to the correct entry in apps.yaml, or a dict containing
                actual commands to run
            **kwargs (optional): Zero or more keyword arguments.

        Keyword Args:
            namespace(str, optional): If a `namespace` is provided, AppDaemon will change
                the state of the given entity in the given namespace. On the other hand,
                if no namespace is given, AppDaemon will use the last specified namespace
                or the default namespace. See the section on `namespaces <APPGUIDE.html#namespaces>`__
                for a detailed description. In most cases, it is safe to ignore this parameter.

        Returns:
            None.

        Examples:
            Run a yaml-defined sequence called "Front Room Scene".

            >>> self.run_sequence("Front Room Scene")

            Run an inline sequence.

            >>> self.run_sequence([{"light.turn_on": {"entity_id": "light.office_1"}}, {"sleep": 5}, {"light.turn_off":
            {"entity_id": "light.office_1"}}])


        """

        namespace = self._get_namespace(**kwargs)

        if "namespace" in kwargs:
            del kwargs["namespace"]

        _name = self.name
        self.logger.debug("Calling listen_event for %s", self.name)
        self.AD.thread_async.call_async_no_wait(self.AD.services.run_sequence, _name, namespace, sequence, **kwargs)

    #
    # Events
    #

    @utils.sync_wrapper
    async def listen_event(self, callback, event=None, **kwargs):
        """Registers a callback for a specific event, or any event.

        Args:
            callback: Function to be invoked when the requested state change occurs.
                It must conform to the standard State Callback format documented `here <APPGUIDE.html#state-callbacks>`__
            event (optional): Name of the event to subscribe to. Can be a standard
                Home Assistant event such as `service_registered` or an arbitrary
                custom event such as `"MODE_CHANGE"`. If no event is specified,
                `listen_event()` will subscribe to all events.
            **kwargs (optional): Zero or more keyword arguments.

        Keyword Args:
            namespace(str, optional): Namespace to use for the call. See the section on
                `namespaces <APPGUIDE.html#namespaces>`__ for a detailed description.
                In most cases, it is safe to ignore this parameter. The value ``global``
                for namespace has special significance, and means that the callback will
                listen to state updates from any plugin.
            pin (bool, optional): If ``True``, the callback will be pinned to a particular thread.

            pin_thread (int, optional): Specify which thread from the worker pool the callback
                will be run by (0 - number of threads -1).

            timeout (int, optional): If ``timeout`` is supplied as a parameter, the callback will be created as normal,
                 but after ``timeout`` seconds, the callback will be removed.

            **kwargs (optional): One or more keyword value pairs representing App specific
                parameters to supply to the callback. If the keywords match values within the
                event data, they will act as filters, meaning that if they don't match the
                values, the callback will not fire.

                As an example of this, a `Minimote` controller when activated will generate
                an event called zwave.scene_activated, along with 2 pieces of data that are
                specific to the event - entity_id and scene. If you include keyword values
                for either of those, the values supplied to the `listen_event()` call must
                match the values in the event or it will not fire. If the keywords do not
                match any of the data in the event they are simply ignored.

                Filtering will work with any event type, but it will be necessary to figure
                out the data associated with the event to understand what values can be
                filtered on. This can be achieved by examining Home Assistant's `logfiles`
                when the event fires.

        Returns:
            A handle that can be used to cancel the callback.

        Examples:
            Listen all `"MODE_CHANGE"` events.

            >>> self.listen_event(self.mode_event, "MODE_CHANGE")

            Listen for a `minimote` event activating scene 3.

            >>> self.listen_event(self.generic_event, "zwave.scene_activated", scene_id = 3)

            Listen for a `minimote` event activating scene 3 from a specific `minimote`.

            >>> self.listen_event(self.generic_event, "zwave.scene_activated", entity_id = "minimote_31", scene_id = 3)

        """
        namespace = self._get_namespace(**kwargs)

        if "namespace" in kwargs:
            del kwargs["namespace"]

        _name = self.name
        self.logger.debug("Calling listen_event for %s", self.name)
        return await self.AD.events.add_event_callback(_name, namespace, callback, event,
                                                                                      **kwargs)

    @utils.sync_wrapper
    async def cancel_listen_event(self, handle):
        """Cancels a callback for a specific event.

        Args:
            handle: A handle returned from a previous call to ``listen_event()``.

        Returns:
            None.

        Examples:
            >>> self.cancel_listen_event(handle)

        """
        self.logger.debug("Canceling listen_event for %s", self.name)
        await self.AD.events.cancel_event_callback(self.name, handle)

    @utils.sync_wrapper
    async def info_listen_event(self, handle):
        """Gets information on an event callback from its handle.

        Args:
            handle: The handle returned when the ``listen_event()`` call was made.

        Returns:
             The values (service, kwargs) supplied when the callback was initially created.

        Examples:
            >>> service, kwargs = self.info_listen_event(handle)

        """
        self.logger.debug("Calling info_listen_event for %s", self.name)
        return await self.AD.events.info_event_callback(self.name, handle)

    @utils.sync_wrapper
    async def fire_event(self, event, **kwargs):
        """Fires an event on the AppDaemon bus, for apps and plugins.

        Args:
            event: Name of the event. Can be a standard Home Assistant event such as
                `service_registered` or an arbitrary custom event such as "MODE_CHANGE".
            **kwargs (optional): Zero or more keyword arguments.

        Keyword Args:
            namespace(str, optional): Namespace to use for the call. See the section on
                `namespaces <APPGUIDE.html#namespaces>`__ for a detailed description.
                In most cases, it is safe to ignore this parameter.
            **kwargs (optional): Zero or more keyword arguments that will be supplied as
                part of the event.

        Returns:
            None.

        Examples:
            >>> self.fire_event("MY_CUSTOM_EVENT", jam="true")

        """
        namespace = self._get_namespace(**kwargs)

        if "namespace" in kwargs:
            del kwargs["namespace"]

        await self.AD.events.fire_event(namespace, event, **kwargs)

    #
    # Time
    #

    def parse_utc_string(self, utc_string):
        """Converts a UTC to its string representation.

        Args:
            utc_string (str): A string that contains a date and time to convert.

        Returns:
            An UTC object that is equivalent to the date and time contained in `utc_string`.

        """
        return datetime.datetime(*map(
            int, re.split(r'[^\d]', utc_string)[:-1]
        )).timestamp() + self.get_tz_offset() * 60

    @staticmethod
    def get_tz_offset():
        """Returns the timezone difference between UTC and Local Time."""
        utc_offset_min = int(round(
            (datetime.datetime.now()
             - datetime.datetime.utcnow()).total_seconds())
        ) / 60  # round for taking time twice
        utc_offset_h = utc_offset_min / 60

        # we do not handle 1/2 h timezone offsets
        assert utc_offset_min == utc_offset_h * 60
        return utc_offset_min

    @staticmethod
    def convert_utc(utc):
        """Gets a `datetime` object for the specified UTC.

        Home Assistant provides timestamps of several different sorts that may be
        used to gain additional insight into state changes. These timestamps are
        in UTC and are coded as `ISO 8601` combined date and time strings. This function
        will accept one of these strings and convert it to a localised Python
        `datetime` object representing the timestamp.

        Args:
            utc: An `ISO 8601` encoded date and time string in the following
                format: `2016-07-13T14:24:02.040658-04:00`

        Returns:
             A localised Python `datetime` object representing the timestamp.

        """
        return iso8601.parse_date(utc)

    @utils.sync_wrapper
    async def sun_up(self):
        """Determines if the sun is currently up.

        Returns:
             bool: ``True`` if the sun is up, ``False`` otherwise.

        Examples:
            >>> if self.sun_up():
            >>>    #do something

        """
        return await self.AD.sched.sun_up()

    @utils.sync_wrapper
    async def sun_down(self):
        """Determines if the sun is currently down.

        Returns:
            bool: ``True`` if the sun is down, ``False`` otherwise.

        Examples:
            >>> if self.sun_down():
            >>>    #do something

        """
        return await self.AD.sched.sun_down()

    @utils.sync_wrapper
    async def parse_time(self, time_str, name=None, aware=False):
        """Creates a `time` object from its string representation.

        This functions takes a string representation of a time, or sunrise,
        or sunset offset and converts it to a datetime.time object.

        Args:
            time_str (str): A representation of the time in a string format with one
                of the following formats:

                    a. ``HH:MM:SS`` - the time in Hours Minutes and Seconds, 24 hour format.

                    b. ``sunrise|sunset [+|- HH:MM:SS]`` - time of the next sunrise or sunset
                    with an optional positive or negative offset in Hours Minutes and seconds.

            aware (bool, optional): If ``True`` the created time object will be aware of timezone.

        Returns:
            A `time` object, representing the time given in the `time_str` argument.

        Examples:
            >>> self.parse_time("17:30:00")
            17:30:00

            >>> time = self.parse_time("sunrise")
            04:33:17

            >>> time = self.parse_time("sunset + 00:30:00")
            19:18:48

            >>> time = self.parse_time("sunrise + 01:00:00")
            05:33:17

        """
        return await self.AD.sched.parse_time(time_str, name, aware)

    @utils.sync_wrapper
    async def parse_datetime(self, time_str, name=None, aware=False):
        """Creates a `datetime` object from its string representation.

        This function takes a string representation of a date and time, or sunrise,
        or sunset offset and converts it to a `datetime` object.

        Args:
            time_str (str): A string representation of the datetime with one of the
                following formats:

                    a. ``YY-MM-DD-HH:MM:SS`` - the date and time in Year, Month, Day, Hours,
                    Minutes, and Seconds, 24 hour format.

                    b. ``HH:MM:SS`` - the time in Hours Minutes and Seconds, 24 hour format.

                    c. ``sunrise|sunset [+|- HH:MM:SS]`` - time of the next sunrise or sunset
                    with an optional positive or negative offset in Hours Minutes and seconds.

                If the ``HH:MM:SS`` format is used, the resulting datetime object will have
                today's date.
            aware (bool, optional): If ``True`` the created datetime object will be aware
                of timezone.

        Returns:
            A `datetime` object, representing the time and date given in the
            `time_str` argument.

        Examples:
            >>> self.parse_datetime("2018-08-09 17:30:00")
            2018-08-09 17:30:00

            >>> self.parse_datetime("17:30:00")
            2019-08-15 17:30:00

            >>> self.parse_datetime("sunrise")
            2019-08-16 05:33:17

            >>> self.parse_datetime("sunset + 00:30:00")
            2019-08-16 19:18:48

            >>> self.parse_datetime("sunrise + 01:00:00")
            2019-08-16 06:33:17
        """
        return await self.AD.sched.parse_datetime(time_str, name, aware)

    @utils.sync_wrapper
    async def get_now(self):
        """Returns the current Local Date and Time.

        Examples:
            >>> self.get_now()
            2019-08-16 21:17:41.098813+00:00

        """
        return await self.AD.sched.get_now()

    @utils.sync_wrapper
    async def get_now_ts(self):
        """Returns the current Local Timestamp.

        Examples:
             >>> self.get_now_ts()
             1565990318.728324

        """
        return await self.AD.sched.get_now_ts()

    @utils.sync_wrapper
    async def now_is_between(self, start_time, end_time, name=None):
        """Determines is the current `time` is within the specified start and end times.

        This function takes two string representations of a ``time``, or ``sunrise`` or ``sunset``
        offset and returns ``true`` if the current time is between those 2 times. Its
        implementation can correctly handle transitions across midnight.

        Args:
            start_time (str): A string representation of the start time
            end_time (str): A string representation of the end time

        Returns:
            bool: ``True`` if the current time is within the specified start and end times,
            ``False`` otherwise.

        Notes:
            The string representation of the ``start_time`` and ``end_time`` should follows
            one of these formats:

                a. ``HH:MM:SS`` - the time in Hours Minutes and Seconds, 24 hour format.

                b. ``sunrise|sunset [+|- HH:MM:SS]``- time of the next sunrise or sunset
                with an optional positive or negative offset in Hours Minutes,
                and Seconds.

        Examples:
            >>> if self.now_is_between("17:30:00", "08:00:00"):
            >>>     #do something

            >>> if self.now_is_between("sunset - 00:45:00", "sunrise + 00:45:00"):
            >>>     #do something

        """
        return await self.AD.sched.now_is_between(start_time, end_time, name)

    @utils.sync_wrapper
    async def sunrise(self, aware=False):
        """Returns a `datetime` object that represents the next time Sunrise will occur.

        Args:
            aware (bool, optional): Specifies if the created datetime object will be
                `aware` of timezone or `not`.

        Examples:
            >>> self.sunrise()
            2019-08-16 05:33:17

        """
        return await self.AD.sched.sunrise(aware)

    @utils.sync_wrapper
    async def sunset(self, aware=False):
        """Returns a `datetime` object that represents the next time Sunset will occur.

        Args:
           aware (bool, optional): Specifies if the created datetime object will be
                `aware` of timezone or `not`.

        Examples:
            >>> self.sunset()
            2019-08-16 19:48:48

        """
        return await self.AD.sched.sunset(aware)

    @utils.sync_wrapper
    async def time(self):
        """Returns a localised `time` object representing the current Local Time.

        Use this in preference to the standard Python ways to discover the current time,
        especially when using the "Time Travel" feature for testing.

        Examples:
            >>> self.time()
            20:15:31.295751

        """
        now = await self.AD.sched.get_now()
        return now.astimezone(self.AD.tz).time()

    @utils.sync_wrapper
    async def datetime(self, aware=False):
        """Returns a `datetime` object representing the current Local Date and Time.

        Use this in preference to the standard Python ways to discover the current
        datetime, especially when using the "Time Travel" feature for testing.

        Args:
            aware (bool, optional): Specifies if the created datetime object will be
                `aware` of timezone or `not`.

        Examples:
            >>> self.datetime()
            2019-08-15 20:15:55.549379

        """
        if aware is True:
            now = await self.AD.sched.get_now()
            return now.astimezone(self.AD.tz)
        else:
            return await self.AD.sched.get_now_naive()

    @utils.sync_wrapper
    async def date(self):
        """Returns a localised `date` object representing the current Local Date.

        Use this in preference to the standard Python ways to discover the current date,
        especially when using the "Time Travel" feature for testing.

        Examples:
            >>> self.date()
            2019-08-15

        """
        now = await self.AD.sched.get_now()
        return now.astimezone(self.AD.tz).date()

    def get_timezone(self):
        """Returns the current time zone."""
        return self.AD.time_zone

    #
    # Scheduler
    #

    @utils.sync_wrapper
    async def cancel_timer(self, handle):
        """Cancels a previously created timer.

        Args:
            handle: A handle value returned from the original call to create the timer.

        Returns:
            None.

        Examples:
            >>> self.cancel_timer(handle)

        """
        name = self.name
        self.logger.debug("Canceling timer with handle %s for %s", handle, self.name)
        await self.AD.sched.cancel_timer(name, handle)

    @utils.sync_wrapper
    async def info_timer(self, handle):
        """Gets information on a scheduler event from its handle.

        Args:
            handle: The handle returned when the scheduler call was made.

        Returns:
            `time` - datetime object representing the next time the callback will be fired

            `interval` - repeat interval if applicable, `0` otherwise.

            `kwargs` - the values supplied when the callback was initially created.

            or ``None`` - if handle is invalid or timer no longer exists.

        Examples:
            >>> time, interval, kwargs = self.info_timer(handle)

        """
        return await self.AD.sched.info_timer(handle, self.name)

    @utils.sync_wrapper
    async def run_in(self, callback, delay, **kwargs):
        """Runs the callback in a defined number of seconds.

        This is used to add a delay, for instance, a 60 second delay before
        a light is turned off after it has been triggered by a motion detector.
        This callback should always be used instead of ``time.sleep()`` as
        discussed previously.

        Args:
            callback: Function to be invoked when the requested state change occurs.
                It must conform to the standard Scheduler Callback format documented
                `here <APPGUIDE.html#about-schedule-callbacks>`__.
            delay (int): Delay, in seconds before the callback is invoked.
            **kwargs (optional): Zero or more keyword arguments.

        Keyword Args:
            random_start (int): Start of range of the random time.
            random_end (int): End of range of the random time.
            pin (bool, optional): If True, the callback will be pinned to a particular thread.
            pin_thread (int, optional): Specify which thread from the worker pool the callback
                will be run by (0 - number of threads -1).
            **kwargs: Arbitrary keyword parameters to be provided to the callback
                function when it is invoked.

        Returns:
            A handle that can be used to cancel the timer.

        Notes:
            The ``random_start`` value must always be numerically lower than ``random_end`` value,
            they can be negative to denote a random offset before and event, or positive to
            denote a random offset after an event.

        Examples:
            Run the specified callback after 10 seconds.

            >>> self.handle = self.run_in(self.run_in_c, 10)

            Run the specified callback after 10 seconds with a keyword arg (title).

            >>> self.handle = self.run_in(self.run_in_c, 5, title = "run_in5")

        """
        name = self.name
        self.logger.debug("Registering run_in in %s seconds for %s", delay, name)
        # convert seconds to an int if possible since a common pattern is to
        # pass this through from the config file which is a string
<<<<<<< HEAD
        exec_time = await self.AD.sched.get_now() + timedelta(seconds=int(delay))
        handle = await self.AD.sched.insert_schedule(
            name, exec_time, callback, False, None, **kwargs)
=======
        exec_time = self.get_now() + timedelta(seconds=int(delay))
        handle = utils.run_coroutine_threadsafe(self, self.AD.sched.insert_schedule(name, exec_time, callback,
                                                                                    False, None, **kwargs))
>>>>>>> 1bfe23bc
        return handle

    @utils.sync_wrapper
    async def run_once(self, callback, start, **kwargs):
        """Runs the callback once, at the specified time of day.

        Args:
            callback: Function to be invoked at the specified time of day.
                It must conform to the standard Scheduler Callback format documented
                `here <APPGUIDE.html#about-schedule-callbacks>`__.
            start: Should be either a Python ``time`` object or a ``parse_time()`` formatted
                string that specifies when the callback will occur. If the time
                specified is in the past, the callback will occur the ``next day`` at
                the specified time.
            **kwargs (optional): Zero or more keyword arguments.

        Keyword Args:
            random_start (int): Start of range of the random time.
            random_end (int): End of range of the random time.
            pin (bool, optional): If True, the callback will be pinned to a particular thread.
            pin_thread (int, optional): Specify which thread from the worker pool the callback
                will be run by (0 - number of threads -1).
            **kwargs: Arbitrary keyword parameters to be provided to the callback
                function when it is invoked.

        Returns:
            A handle that can be used to cancel the timer.

        Notes:
            The ``random_start`` value must always be numerically lower than ``random_end`` value,
            they can be negative to denote a random offset before and event, or positive to
            denote a random offset after an event.

        Examples:
            Run at 4pm today, or 4pm tomorrow if it is already after 4pm.

            >>> runtime = datetime.time(16, 0, 0)
            >>> handle = self.run_once(self.run_once_c, runtime)

            Run today at 10:30 using the `parse_time()` function.

            >>> handle = self.run_once(self.run_once_c, "10:30:00")

            Run at sunset.

            >>> handle = self.run_once(self.run_once_c, "sunset")

            Run an hour after sunrise.

            >>> handle = self.run_once(self.run_once_c, "sunrise + 01:00:00")

        """
        if type(start) == datetime.time:
            when = start
        elif type(start) == str:
            start_time_obj = await self.AD.sched._parse_time(start, self.name)
            when = start_time_obj["datetime"].time()
        else:
            raise ValueError("Invalid type for start")
        name = self.name
        now = await self.get_now()
        today = now.date()
        event = datetime.datetime.combine(today, when)
        aware_event = self.AD.sched.convert_naive(event)
        if aware_event < now:
            one_day = datetime.timedelta(days=1)
            aware_event = aware_event + one_day
        handle = await self.AD.sched.insert_schedule(
            name, aware_event, callback, False, None, **kwargs)
        return handle

    @utils.sync_wrapper
    async def run_at(self, callback, start, **kwargs):
        """Runs the callback once, at the specified time of day.

        Args:
            callback: Function to be invoked at the specified time of day.
                It must conform to the standard Scheduler Callback format documented
                `here <APPGUIDE.html#about-schedule-callbacks>`__.
            start: Should be either a Python ``time`` object or a ``parse_time()`` formatted
                string that specifies when the callback will occur.
            **kwargs (optional): Zero or more keyword arguments.

        Keyword Args:
            random_start (int): Start of range of the random time.
            random_end (int): End of range of the random time.
            pin (bool, optional): If ``True``, the callback will be pinned to a particular thread.
            pin_thread (int, optional): Specify which thread from the worker pool the callback
                will be run by (0 - number of threads -1).
            **kwargs: Arbitrary keyword parameters to be provided to the callback
                function when it is invoked.

        Returns:
            A handle that can be used to cancel the timer.

        Notes:
            The ``random_start`` value must always be numerically lower than ``random_end`` value,
            they can be negative to denote a random offset before and event, or positive to
            denote a random offset after an event.

            The ``run_at()`` function will ``raise`` an exception if the specified time is in the ``past``.

        Examples:
            Run at 4pm today.

            >>> runtime = datetime.time(16, 0, 0)
            >>> today = datetime.date.today()
            >>> event = datetime.datetime.combine(today, runtime)
            >>> handle = self.run_at(self.run_at_c, event)

            Run today at 10:30 using the `parse_time()` function.

            >>> handle = self.run_at(self.run_at_c, "10:30:00")

            Run on a specific date and time.

            >>> handle = self.run_at(self.run_at_c, "2018-12-11 10:30:00")

            Run at the next sunset.

            >>> handle = self.run_at(self.run_at_c, "sunset")

            Run an hour after the next sunrise.

            >>> handle = self.run_at(self.run_at_c, "sunrise + 01:00:00")

        """
        if type(start) == datetime.datetime:
            when = start
        elif type(start) == str:
            start_time_obj = await self.AD.sched._parse_time(start, self.name)
            when = start_time_obj["datetime"]
        else:
            raise ValueError("Invalid type for start")
        aware_when = self.AD.sched.convert_naive(when)
        name = self.name
        now = await self.get_now()
        if aware_when < now:
            raise ValueError(
                "{}: run_at() Start time must be "
                "in the future".format(self.name)
            )
        handle = await self.AD.sched.insert_schedule(
            name, aware_when, callback, False, None, **kwargs)
        return handle

    @utils.sync_wrapper
    async def run_daily(self, callback, start, **kwargs):
        """Runs the callback at the same time every day.

        Args:
            callback: Function to be invoked every day at the specified time.
                It must conform to the standard Scheduler Callback format documented
                `here <APPGUIDE.html#about-schedule-callbacks>`__.
            start: Should be either a Python ``time`` object or a ``parse_time()`` formatted
                string that specifies when the callback will occur. If the time
                specified is in the past, the callback will occur the ``next day`` at
                the specified time.
                When specifying sunrise or sunset relative times using the ``parse_datetime()``
                format, the time of the callback will be adjusted every day to track the actual
                value of sunrise or sunset.
            **kwargs (optional): Zero or more keyword arguments.

        Keyword Args:
            random_start (int): Start of range of the random time.
            random_end (int): End of range of the random time.
            pin (bool, optional): If ``True``, the callback will be pinned to a particular thread.
            pin_thread (int, optional): Specify which thread from the worker pool the callback
                will be run by (0 - number of threads -1).
            **kwargs: Arbitrary keyword parameters to be provided to the callback
                function when it is invoked.

        Returns:
            A handle that can be used to cancel the timer.

        Notes:
            The ``random_start`` value must always be numerically lower than ``random_end`` value,
            they can be negative to denote a random offset before and event, or positive to
            denote a random offset after an event.

        Examples:
            Run daily at 7pm.

            >>> runtime = datetime.time(19, 0, 0)
            >>> self.run_daily(self.run_daily_c, runtime)

            Run at 10:30 every day using the `parse_time()` function.

            >>> handle = self.run_daily(self.run_daily_c, "10:30:00")

            Run every day at sunrise.

            >>> handle = self.run_daily(self.run_daily_c, "sunrise")

            Run every day an hour after sunset.

            >>> handle = self.run_daily(self.run_daily_c, "sunset + 01:00:00")

        """
        info = None
        when = None
        if type(start) == datetime.time:
            when = start
        elif type(start) == str:
            info = await self.AD.sched._parse_time(start, self.name)
        else:
            raise ValueError("Invalid type for start")

        if info is None or info["sun"] is None:
            if when is None:
                when = info["datetime"].time()
            aware_now = await self.get_now()
            now = self.AD.sched.make_naive(aware_now)
            today = now.date()
            event = datetime.datetime.combine(today, when)
            if event < now:
                event = event + datetime.timedelta(days=1)
            handle = await self.run_every(callback, event, 24 * 60 * 60, **kwargs)
        elif info["sun"] == "sunrise":
            kwargs["offset"] = info["offset"]
            handle = await self.run_at_sunrise(callback, **kwargs)
        else:
            kwargs["offset"] = info["offset"]
            handle = await self.run_at_sunset(callback, **kwargs)
        return handle

    @utils.sync_wrapper
    async def run_hourly(self, callback, start, **kwargs):
        """Runs the callback at the same time every hour.

        Args:
            callback: Function to be invoked every hour at the specified time.
                It must conform to the standard Scheduler Callback format documented
                `here <APPGUIDE.html#about-schedule-callbacks>`__.
            start: A Python ``time`` object that specifies when the callback will occur,
                the hour component of the time object is ignored. If the time specified
                is in the past, the callback will occur the ``next hour`` at the specified
                time. If time is not supplied, the callback will start an hour from the
                time that ``run_hourly()`` was executed.
            **kwargs (optional): Zero or more keyword arguments.

        Keyword Args:
            random_start (int): Start of range of the random time.
            random_end (int): End of range of the random time.
            pin (bool, optional): If ``True``, the callback will be pinned to a particular thread.
            pin_thread (int, optional): Specify which thread from the worker pool the callback
                will be run by (0 - number of threads -1).
            **kwargs: Arbitrary keyword parameters to be provided to the callback
                function when it is invoked.

        Returns:
            A handle that can be used to cancel the timer.

        Notes:
            The ``random_start`` value must always be numerically lower than ``random_end`` value,
            they can be negative to denote a random offset before and event, or positive to
            denote a random offset after an event.

        Examples:
            Run every hour, on the hour.

            >>> runtime = datetime.time(0, 0, 0)
            >>> self.run_hourly(self.run_hourly_c, runtime)

        """
        now = await self.get_now()
        if start is None:
            event = now + datetime.timedelta(hours=1)
        else:
            event = now
            event = event.replace(minute=start.minute, second=start.second)
            if event < now:
                event = event + datetime.timedelta(hours=1)
        handle = await self.run_every(callback, event, 60 * 60, **kwargs)
        return handle

    @utils.sync_wrapper
    async def run_minutely(self, callback, start, **kwargs):
        """Runs the callback at the same time every minute.

        Args:
            callback: Function to be invoked every minute.
                It must conform to the standard Scheduler Callback format documented
                `here <APPGUIDE.html#about-schedule-callbacks>`__.
            start: A Python ``time`` object that specifies when the callback will occur,
                the hour and minute components of the time object are ignored. If the
                time specified is in the past, the callback will occur the ``next minute`` at
                the specified time. If time is not supplied, the callback will start a
                minute from the time that ``run_minutely()`` was executed.
            **kwargs (optional): Zero or more keyword arguments.

        Keyword Args:
            random_start (int): Start of range of the random time.
            random_end (int): End of range of the random time.
            pin (bool, optional): If True, the callback will be pinned to a particular thread.
            pin_thread (int, optional): Specify which thread from the worker pool the callback
                will be run by (0 - number of threads -1).
            **kwargs: Arbitrary keyword parameters to be provided to the callback
                function when it is invoked.

        Returns:
            A handle that can be used to cancel the timer.

        Notes:
            The ``random_start`` value must always be numerically lower than ``random_end`` value,
            they can be negative to denote a random offset before and event, or positive to
            denote a random offset after an event.

        Examples:
            Run every minute on the minute.

            >>> time = datetime.time(0, 0, 0)
            >>> self.run_minutely(self.run_minutely_c, time)

        """
        now = await self.get_now()
        if start is None:
            event = now + datetime.timedelta(minutes=1)
        else:
            event = now
            event = event.replace(second=start.second)
            if event < now:
                event = event + datetime.timedelta(minutes=1)
        handle = await self.run_every(callback, event, 60, **kwargs)
        return handle

    @utils.sync_wrapper
    async def run_every(self, callback, start, interval, **kwargs):
        """Runs the callback with a configurable delay starting at a specific time.

        Args:
            callback: Function to be invoked when the time interval is reached.
                It must conform to the standard Scheduler Callback format documented
                `here <APPGUIDE.html#about-schedule-callbacks>`__.
            start: A Python ``datetime`` object that specifies when the initial callback
                will occur.
            interval: Frequency (expressed in seconds) in which the callback should be executed.
            **kwargs: Arbitrary keyword parameters to be provided to the callback
                function when it is invoked.

        Keyword Args:
            random_start (int): Start of range of the random time.
            random_end (int): End of range of the random time.
            pin (bool, optional): If ``True``, the callback will be pinned to a particular thread.
            pin_thread (int, optional): Specify which thread from the worker pool the callback
                will be run by (0 - number of threads -1).


        Returns:
            A handle that can be used to cancel the timer.

        Notes:
            The ``random_start`` value must always be numerically lower than ``random_end`` value,
            they can be negative to denote a random offset before and event, or positive to
            denote a random offset after an event.

        Examples:
            Run every 17 minutes starting in 2 hours time.

            >>> self.run_every(self.run_every_c, time, 17 * 60)

        """
        name = self.name
        now = await self.get_now()
        aware_start = self.AD.sched.convert_naive(start)
        if aware_start < now:
            raise ValueError("start cannot be in the past")

        self.logger.debug("Registering run_every starting %s in %ss intervals for %s", aware_start, interval, name)

        handle = await self.AD.sched.insert_schedule(
            name, aware_start, callback, True,
            None, interval=interval, **kwargs)
        return handle

    @utils.sync_wrapper
    async def _schedule_sun(self, name, type_, callback, **kwargs):

        if type_ == "next_rising":
            event = self.AD.sched.next_sunrise()
        else:
            event = self.AD.sched.next_sunset()

        handle = await self.AD.sched.insert_schedule(
            name, event, callback, True, type_, **kwargs)
        return handle

    @utils.sync_wrapper
    async def run_at_sunset(self, callback, **kwargs):
        """Runs a callback every day at or around sunset.

        Args:
            callback: Function to be invoked at or around sunset. It must conform to the
                standard Scheduler Callback format documented `here <APPGUIDE.html#about-schedule-callbacks>`__.
            **kwargs: Arbitrary keyword parameters to be provided to the callback
                function when it is invoked.

        Keyword Args:
            offset (int, optional): The time in seconds that the callback should be delayed after
                sunrise. A negative value will result in the callback occurring before sunrise.
                This parameter cannot be combined with ``random_start`` or ``random_end``.
            random_start (int): Start of range of the random time.
            random_end (int): End of range of the random time.
            pin (bool, optional): If ``True``, the callback will be pinned to a particular thread.
            pin_thread (int, optional): Specify which thread from the worker pool the callback
                will be run by (0 - number of threads -1).

        Returns:
            A handle that can be used to cancel the timer.

        Notes:
            The ``random_start`` value must always be numerically lower than ``random_end`` value,
            they can be negative to denote a random offset before and event, or positive to
            denote a random offset after an event.

        Examples:
            Example using timedelta.

            >>> self.run_at_sunset(self.sun, offset = datetime.timedelta(minutes = -45).total_seconds())

            Or you can just do the math yourself.

            >>> self.run_at_sunset(self.sun, offset = 30 * 60)

            Run at a random time +/- 60 minutes from sunset.

            >>> self.run_at_sunset(self.sun, random_start = -60*60, random_end = 60*60)

            Run at a random time between 30 and 60 minutes before sunset.

            >>> self.run_at_sunset(self.sun, random_start = -60*60, random_end = 30*60)

        """
        name = self.name
        self.logger.debug("Registering run_at_sunset with kwargs = %s for %s", kwargs, name)
        handle = await self._schedule_sun(name, "next_setting", callback, **kwargs)
        return handle

    @utils.sync_wrapper
    async def run_at_sunrise(self, callback, **kwargs):
        """Runs a callback every day at or around sunrise.

        Args:
            callback: Function to be invoked at or around sunrise. It must conform to the
                standard Scheduler Callback format documented `here <APPGUIDE.html#about-schedule-callbacks>`__.
            **kwargs: Arbitrary keyword parameters to be provided to the callback
                function when it is invoked.

        Keyword Args:
            offset (int, optional): The time in seconds that the callback should be delayed after
                sunrise. A negative value will result in the callback occurring before sunrise.
                This parameter cannot be combined with ``random_start`` or ``random_end``.
            random_start (int): Start of range of the random time.
            random_end (int): End of range of the random time.
            pin (bool, optional): If ``True``, the callback will be pinned to a particular thread.
            pin_thread (int, optional): Specify which thread from the worker pool the callback
                will be run by (0 - number of threads -1).

        Returns:
            A handle that can be used to cancel the timer.


        Notes:
            The ``random_start`` value must always be numerically lower than ``random_end`` value,
            they can be negative to denote a random offset before and event, or positive to
            denote a random offset after an event.

        Examples:
            Run 45 minutes before sunset.

            >>> self.run_at_sunrise(self.sun, offset = datetime.timedelta(minutes = -45).total_seconds())

            Or you can just do the math yourself.

            >>> self.run_at_sunrise(self.sun, offset = 30 * 60)

            Run at a random time +/- 60 minutes from sunrise.

            >>> self.run_at_sunrise(self.sun, random_start = -60*60, random_end = 60*60)

            Run at a random time between 30 and 60 minutes before sunrise.

            >>> self.run_at_sunrise(self.sun, random_start = -60*60, random_end = 30*60)

        """
        name = self.name
        self.logger.debug("Registering run_at_sunrise with kwargs = %s for %s", kwargs, name)
        handle = await self._schedule_sun(name, "next_rising", callback, **kwargs)
        return handle

    #
    # Dashboard
    #

    def dash_navigate(self, target, timeout=-1, ret=None, sticky=0):
        """Forces all connected Dashboards to navigate to a new URL.

        Args:
            target (str): Name of the new Dashboard to navigate to (e.g., ``/SensorPanel``).
                Note that this value is not a URL.
            timeout (int): Length of time to stay on the new dashboard before returning
                to the original. This argument is optional and if not specified, the
                navigation will be permanent. Note that if there is a click or touch on
                the new panel before the timeout expires, the timeout will be cancelled.
            ret (str): Dashboard to return to after the timeout has elapsed.
            sticky (int): Specifies whether or not to return to the original dashboard
                after it has been clicked on. The default behavior (``sticky=0``) is to remain
                on the new dashboard if clicked, or return to the original otherwise.
                By using a different value (sticky= 5), clicking the dashboard will extend
                the amount of time (in seconds), but it will return to the original dashboard
                after a period of inactivity equal to timeout.

        Returns:
            None.

        Examples:
            Switch to AlarmStatus Panel then return to current panel after 10 seconds.

            >>> self.dash_navigate("/AlarmStatus", timeout=10)

            Switch to Locks Panel then return to Main panel after 10 seconds.

            >>> self.dash_navigate("/Locks", timeout=10, ret="/SensorPanel")

        """
        kwargs = {"command": "navigate", "target": target, "sticky": sticky}

        if timeout != -1:
            kwargs["timeout"] = timeout
        if ret is not None:
            kwargs["return"] = ret
        self.fire_event("__HADASHBOARD_EVENT", **kwargs)

    #
    # Other
    #

    def run_in_thread(self, callback, thread, **kwargs):
        """Schedules a callback to be run in a different thread from the current one.

        Args:
            callback: Function to be run on the new thread.
            thread (int): Thread number (0 - number of threads).
            **kwargs: Arbitrary keyword parameters to be provided to the callback
                function when it is invoked.

        Returns:
            None.

        Examples:
            >>> self.run_in_thread(my_callback, 8)

        """
        self.run_in(callback, 0, pin=False, pin_thread=thread, **kwargs)

    @utils.sync_wrapper
    async def get_thread_info(self):
        """Gets information on AppDaemon worker threads.

        Returns:
            A dictionary containing all the information for AppDaemon worker threads.

        Examples:
            >>> thread_info = self.get_thread_info()

        """
        return await self.AD.threading.get_thread_info()

    @utils.sync_wrapper
    async def get_scheduler_entries(self):
        """Gets information on AppDaemon scheduler entries.

        Returns:
            A dictionary containing all the information for entries in the AppDaemon scheduler.

        Examples:
            >>> schedule = self.get_scheduler_entries()

        """
        return await self.AD.sched.get_scheduler_entries()

    @utils.sync_wrapper
    async def get_callback_entries(self):
        """Gets information on AppDaemon callback entries.

        Returns:
            A dictionary containing all the information for entries in the AppDaemon state,
            and event callback table.

        Examples:
            >>> callbacks = self.get_callback_entries()

        """
        return await self.AD.callbacks.get_callback_entries()

    async def run_in_executor(self, func, *args):
        return await self.AD.loop.run_in_executor(self.AD.executor, func, *args)

    @utils.sync_wrapper
    async def ensure_future(self, coro, callback=None, **kwargs):
        """Schedules a Coroutine to be executed

        Args:
            coro: the coroutine (not coroutine function) to be executed
            callback: The non-async callback to be executed when complete
            **kwargs: any additional keyword arguments to send the callback

        Returns:
            A Future, which can be cancelled by calling f.cancel()

        Examples:
            >>> f = self.run_coroutine(asyncio.sleep(3), self.coro_callback
            >>>
            >>> def coro_callback(self, result, kwargs):

        """
        # get stuff we'll need to fake scheduler call
        sched_data = {
            "id": uuid.uuid4().hex,
            "name": self.name,
            "objectid": self.AD.app_management.objects[self.name]["id"],
            "type": "scheduler",
            "function": callback,
            "pin_app": await self.get_app_pin(),
            "pin_thread": await self.get_pin_thread(),
        }

        def callback_inner(f):
            try:
                # TODO: use our own callback type instead of borrowing
                # from scheduler
                kwargs["result"] = f.result()
                sched_data["kwargs"] = kwargs
                self.run_coroutine(self.AD.threading.dispatch_worker(self.name, sched_data))

                # callback(f.result(), kwargs)
            except asyncio.CancelledError:
                pass

        f = asyncio.ensure_future(coro)
        if callback is not None:
            f.add_done_callback(callback_inner)

        self.AD.futures.add_future(self.name, f)
        return f

<<<<<<< HEAD
    @utils.sync_wrapper
    async def depends_on_module(self, *modules):
        """Register a global_modules dependency for an app
=======
    def depends_on_module(self, *modules):
        """Registers a global_modules dependency for an app.
>>>>>>> 1bfe23bc

        Args:
            *modules: Modules to register a dependency on.

        Returns:
            None.

        Examples:
            >>> import somemodule
            >>> import anothermodule
            >>> # later
            >>> self.depends_on_module([somemodule)

        """
<<<<<<< HEAD
        return await self.AD.app_management.register_module_dependency(
            self.name,
            *modules)
=======
        return utils.run_coroutine_threadsafe(self, self.AD.app_management.register_module_dependency(self.name, *modules))
>>>>>>> 1bfe23bc

<|MERGE_RESOLUTION|>--- conflicted
+++ resolved
@@ -2035,15 +2035,9 @@
         self.logger.debug("Registering run_in in %s seconds for %s", delay, name)
         # convert seconds to an int if possible since a common pattern is to
         # pass this through from the config file which is a string
-<<<<<<< HEAD
-        exec_time = await self.AD.sched.get_now() + timedelta(seconds=int(delay))
-        handle = await self.AD.sched.insert_schedule(
-            name, exec_time, callback, False, None, **kwargs)
-=======
         exec_time = self.get_now() + timedelta(seconds=int(delay))
         handle = utils.run_coroutine_threadsafe(self, self.AD.sched.insert_schedule(name, exec_time, callback,
                                                                                     False, None, **kwargs))
->>>>>>> 1bfe23bc
         return handle
 
     @utils.sync_wrapper
@@ -2690,14 +2684,9 @@
         self.AD.futures.add_future(self.name, f)
         return f
 
-<<<<<<< HEAD
     @utils.sync_wrapper
     async def depends_on_module(self, *modules):
-        """Register a global_modules dependency for an app
-=======
-    def depends_on_module(self, *modules):
         """Registers a global_modules dependency for an app.
->>>>>>> 1bfe23bc
 
         Args:
             *modules: Modules to register a dependency on.
@@ -2712,11 +2701,8 @@
             >>> self.depends_on_module([somemodule)
 
         """
-<<<<<<< HEAD
         return await self.AD.app_management.register_module_dependency(
-            self.name,
-            *modules)
-=======
-        return utils.run_coroutine_threadsafe(self, self.AD.app_management.register_module_dependency(self.name, *modules))
->>>>>>> 1bfe23bc
-
+                                                                        self.name,
+                                                                        *modules
+                                                                      )
+

--- conflicted
+++ resolved
@@ -294,56 +294,6 @@
         """
 
         self.logger.debug("process_event_callbacks() %s %s", namespace, data)
-<<<<<<< HEAD
-        # Check for log callbacks and exit to prevent loops
-        if data["event_type"] == "__AD_LOG_EVENT":
-            if self.has_log_callback(data["data"]["app_name"]):
-                self.logger.debug("Discarding event for loop avoidance")
-                return
-
-        for name in self.AD.callbacks.callbacks.keys():
-            for uuid_ in self.AD.callbacks.callbacks[name]:
-                callback = self.AD.callbacks.callbacks[name][uuid_]
-                if callback["namespace"] == namespace or callback[
-                    "namespace"] == "global" or namespace == "global":
-                    #
-                    # Check for either a blank event (for all events)
-                    # Or the event is a match
-                    # But don't allow a global listen for any system events (events that start with __)
-                    #
-                    if "event" in callback and (
-                            (callback["event"] is None and data['event_type'][:2] != "__")
-                            or data['event_type'] == callback["event"]):
-
-                        # Check any filters
-
-                        _run = True
-                        for key in callback["kwargs"]:
-                            if key in data["data"] and callback["kwargs"][key] != \
-                                    data["data"][key]:
-                                _run = False
-
-                        if data["event_type"] == "__AD_LOG_EVENT":
-                            if "log" in callback["kwargs"] and callback["kwargs"]["log"] != data["data"]["log_type"]:
-                                _run = False
-
-                        if _run:
-                            callback["kwargs"]["user_id"] = data["context"].get("user_id")
-                            if name in self.AD.app_management.objects:
-                                await self.AD.threading.dispatch_worker(name,
-                                                                        {
-                                                                            "id": uuid_,
-                                                                            "name": name,
-                                                                            "objectid": self.AD.app_management.objects[name]["id"],
-                                                                            "type": "event",
-                                                                            "event": data['event_type'],
-                                                                            "function": callback["function"],
-                                                                            "data": data["data"],
-                                                                            "pin_app": callback["pin_app"],
-                                                                            "pin_thread": callback["pin_thread"],
-                                                                            "kwargs": callback["kwargs"]
-                                                                        })
-=======
 
         removes = []
         async with self.AD.callbacks.callbacks_lock:
@@ -413,5 +363,4 @@
     @staticmethod
     def sanitize_event_kwargs(app, kwargs):
         kwargs_copy = kwargs.copy()
-        return utils._sanitize_kwargs(kwargs_copy, ["__silent"])
->>>>>>> 7491611c
+        return utils._sanitize_kwargs(kwargs_copy, ["__silent"])
"""Module to handle all events within AppDaemon."""

import uuid
from copy import deepcopy
import traceback
import datetime

from appdaemon.appdaemon import AppDaemon


class Events:
    """Encapsulate event handling."""

    def __init__(self, ad: AppDaemon):
        """Constructor.

        Args:
            ad: Reference to the AppDaemon object
        """

        self.AD = ad
        self.logger = ad.logging.get_child("_events")
        #
        # Events
        #

    async def add_event_callback(self, name, namespace, cb, event, **kwargs):
        """Adds a callback for an event which is called internally by apps.

        Args:
<<<<<<< HEAD
            name (str): Name of the app.
            namespace  (str): Namespace of the event.
            cb: Callback function.
            event (str): Name of the event.
            **kwargs: List of values to filter on, and additional arguments to pass to the callback.
=======
            name (str): name of the app.
            namespace  (str): namespace of the event.
            cb: callback.
            event (str): name of the event.
            **kwargs: list of values to filter on, and additional arguments to pass to the callback.
>>>>>>> 9dcbb95d

        Returns:
            ``None`` or the reference to the callback handle.

        """

        if self.AD.threading.validate_pin(name, kwargs) is True:
            if "pin" in kwargs:
                pin_app = kwargs["pin_app"]
            else:
                pin_app = self.AD.app_management.objects[name]["pin_app"]

            if "pin_thread" in kwargs:
                pin_thread = kwargs["pin_thread"]
                pin_app = True
            else:
                pin_thread = self.AD.app_management.objects[name]["pin_thread"]

            if name not in self.AD.callbacks.callbacks:
                self.AD.callbacks.callbacks[name] = {}
            handle = uuid.uuid4().hex
            self.AD.callbacks.callbacks[name][handle] = {
                "name": name,
                "id": self.AD.app_management.objects[name]["id"],
                "type": "event",
                "function": cb,
                "namespace": namespace,
                "event": event,
                "pin_app": pin_app,
                "pin_thread": pin_thread,
                "kwargs": kwargs
            }

            if "timeout" in kwargs:
                exec_time = await self.AD.sched.get_now() + datetime.timedelta(seconds=int(kwargs["timeout"]))

                kwargs["__timeout"] = await self.AD.sched.insert_schedule(
                    name, exec_time, None, False, None, __event_handle=handle,
                )

            await self.AD.state.add_entity("admin", "event_callback.{}".format(handle), "active",
                                           {"app": name, "event_name": event, "function": cb.__name__,
                                            "pinned": pin_app, "pinned_thread": pin_thread, "fired": 0,
                                            "executed": 0, "kwargs": kwargs})
            return handle
        else:
            return None

    async def cancel_event_callback(self, name, handle):
        """Cancels an event callback.

        Args:
<<<<<<< HEAD
            name (str): Name of the app or module.
            handle: Previously supplied callback handle for the callback.
=======
            name (str): app or module name.
            handle: previously supplied callback handle for the callback.
>>>>>>> 9dcbb95d

        Returns:
            None.

        """

        if name in self.AD.callbacks.callbacks and handle in self.AD.callbacks.callbacks[name]:
            del self.AD.callbacks.callbacks[name][handle]
            await self.AD.state.remove_entity("admin", "event_callback.{}".format(handle))
        if name in self.AD.callbacks.callbacks and self.AD.callbacks.callbacks[name] == {}:
            del self.AD.callbacks.callbacks[name]

    async def info_event_callback(self, name, handle):
        """Gets the information of an event callback.

        Args:
<<<<<<< HEAD
            name (str): Name of the app or subsystem.
            handle: Previously supplied handle for the callback.
=======
            name (str): name of the app or subsystem.
            handle: previously supplied handle for the callback.
>>>>>>> 9dcbb95d

        Returns:
            A dictionary of callback entries or rise a ``ValueError`` if an invalid handle is provided.

        """

        if name in self.AD.callbacks.callbacks and handle in self.AD.callbacks.callbacks[name]:
            callback = self.AD.callbacks.callbacks[name][handle]
            return callback["event"], callback["kwargs"].copy()
        else:
            raise ValueError("Invalid handle: {}".format(handle))

    async def fire_event(self, namespace, event, **kwargs):
        """Fires an event.

        If the namespace does not have a plugin associated with it, the event will be fired locally. If a plugin is associated, the firing of the event will be delegated to the plugin, under the understanding that when the event is fired, the plugin will notify appdaemon that it occured, usually via the system the plugin is communicating with.

        Args:
<<<<<<< HEAD
            namespace (str): Namespace for the event to be fired in.
            event (str): Name of the event.
            **kwargs: Arguments to associate with the event.
=======
            namespace (str): namespace for the event to be fired in.
            event (str): name of the event.
            **kwargs: arguments to associate with the event.
>>>>>>> 9dcbb95d

        Returns:
            None.

        """

        self.logger.debug("fire_plugin_event() %s %s %s", namespace, event, kwargs)
        plugin = await self.AD.plugins.get_plugin_object(namespace)

        if hasattr(plugin, "fire_plugin_event"):
            # We assume that the event will come back to us via the plugin
            await plugin.fire_plugin_event(event, namespace, **kwargs)
        else:
            # Just fire the event locally
            await self.AD.events.process_event(namespace, {"event_type": event, "data": kwargs})

    async def process_event(self, namespace, data):
        """Processes an event that has been received either locally or from a plugin.

        Args:
<<<<<<< HEAD
            namespace (str): Namespace the event was fired in.
            data: Data associated with the event.
=======
            namespace (str): namespace the event was fired in.
            data: data associated with the event.
>>>>>>> 9dcbb95d

        Returns:
            None.

        """

        try:

            # if data["event_type"] == "__AD_ENTITY_REMOVED":
            #    print("process event")

            self.logger.debug("Event type:%s:", data['event_type'])
            self.logger.debug(data["data"])

            # Kick the scheduler so it updates it's clock for time travel
            if self.AD.sched is not None and self.AD.sched.realtime is False and namespace != "admin":
                await self.AD.sched.kick()

            if data['event_type'] == "state_changed":
                if 'entity_id' in data['data'] and 'new_state' in data['data']:
                    entity_id = data['data']['entity_id']

                    self.AD.state.set_state_simple(namespace, entity_id, data['data']['new_state'])

                    if self.AD.apps is True and namespace != "admin":
                        # Process state changecallbacks
                        if data['event_type'] == "state_changed":
                            await self.AD.state.process_state_callbacks(namespace, data)
                else:
                    self.logger.warning("Malformed 'state_changed' event: %s", data['data'])
                    return

            if self.AD.apps is True:# and namespace != "admin":

                # Process callbacks
                await self.process_event_callbacks(namespace, data)

            #
            # Send to the stream
            #

            if self.AD.http is not None:

                if data["event_type"] == "state_changed":
                    if data["data"]["new_state"] == data["data"]["old_state"]:
                        # Nothing changed so don't send
                        return

                # take a copy without TS if present as it breaks deepcopy and jason
                if "ts" in data["data"]:
                    ts = data["data"].pop("ts")
                    mydata = deepcopy(data)
                    data["data"]["ts"] = ts
                else:
                    mydata = deepcopy(data)

                await self.AD.http.stream_update(namespace, mydata)

        except:
            self.logger.warning('-' * 60)
            self.logger.warning("Unexpected error during process_event()")
            self.logger.warning('-' * 60)
            self.logger.warning(traceback.format_exc())
            self.logger.warning('-' * 60)

    def has_log_callback(self, name):
        """Returns ``True`` if the app has a log callback, ``False`` otherwise.

        Used to prevent callback loops. In the calling logic, if this function returns
        ``True`` the resulting logging event will be suppressed.

        Args:
<<<<<<< HEAD
            name (str): Name of the app.
=======
            name (str): name of the app.
>>>>>>> 9dcbb95d

        """

        has_log_callback = False
        if name == "AppDaemon._stream":
            has_log_callback = True
        else:
            for callback in self.AD.callbacks.callbacks:
                for uuid in self.AD.callbacks.callbacks[callback]:
                    cb = self.AD.callbacks.callbacks[callback][uuid]
                    if cb["name"] == name and cb["type"] == "event" and cb["event"] == "__AD_LOG_EVENT":
                        has_log_callback = True

        return has_log_callback

    async def process_event_callbacks(self, namespace, data):
        """Processes a pure event callback.

        Locate any callbacks that may be registered for this event, check for filters and if appropriate, dispatch the event for further checking and eventual action.

        Args:
<<<<<<< HEAD
            namespace (str): Namespace of the event.
            data: Data associated with the event.
=======
            namespace (str): namespace of the event.
            data: data associated with the event.
>>>>>>> 9dcbb95d

        Returns:
            None.

        """

        self.logger.debug("process_event_callbacks() %s %s", namespace, data)
        # Check for log callbacks and exit to prevent loops
        if data["event_type"] == "__AD_LOG_EVENT":
            if self.has_log_callback(data["data"]["app_name"]):
                self.logger.debug("Discarding event for loop avoidance")
                return

        for name in self.AD.callbacks.callbacks.keys():
            for uuid_ in self.AD.callbacks.callbacks[name]:
                callback = self.AD.callbacks.callbacks[name][uuid_]
                if callback["namespace"] == namespace or callback[
                    "namespace"] == "global" or namespace == "global":
                    #
                    # Check for either a blank event (for all events)
                    # Or the event is a match
                    # But don't allow a global listen for any system events (events that start with __)
                    #
                    if "event" in callback and (
                            (callback["event"] is None and data['event_type'][:2] != "__")
                            or data['event_type'] == callback["event"]):

                        # Check any filters

                        _run = True
                        for key in callback["kwargs"]:
                            if key in data["data"] and callback["kwargs"][key] != \
                                    data["data"][key]:
                                _run = False

                        if data["event_type"] == "__AD_LOG_EVENT":
                            if "log" in callback["kwargs"] and callback["kwargs"]["log"] != data["data"]["log_type"]:
                                _run = False

                        if _run:
                            if name in self.AD.app_management.objects:
                                await self.AD.threading.dispatch_worker(name, {
                                    "id": uuid_,
                                    "name": name,
                                    "objectid": self.AD.app_management.objects[name]["id"],
                                    "type": "event",
                                    "event": data['event_type'],
                                    "function": callback["function"],
                                    "data": data["data"],
                                    "pin_app": callback["pin_app"],
                                    "pin_thread": callback["pin_thread"],
                                    "kwargs": callback["kwargs"]
                                })<|MERGE_RESOLUTION|>--- conflicted
+++ resolved
@@ -28,19 +28,11 @@
         """Adds a callback for an event which is called internally by apps.
 
         Args:
-<<<<<<< HEAD
             name (str): Name of the app.
             namespace  (str): Namespace of the event.
             cb: Callback function.
             event (str): Name of the event.
             **kwargs: List of values to filter on, and additional arguments to pass to the callback.
-=======
-            name (str): name of the app.
-            namespace  (str): namespace of the event.
-            cb: callback.
-            event (str): name of the event.
-            **kwargs: list of values to filter on, and additional arguments to pass to the callback.
->>>>>>> 9dcbb95d
 
         Returns:
             ``None`` or the reference to the callback handle.
@@ -93,13 +85,9 @@
         """Cancels an event callback.
 
         Args:
-<<<<<<< HEAD
+
             name (str): Name of the app or module.
             handle: Previously supplied callback handle for the callback.
-=======
-            name (str): app or module name.
-            handle: previously supplied callback handle for the callback.
->>>>>>> 9dcbb95d
 
         Returns:
             None.
@@ -116,13 +104,9 @@
         """Gets the information of an event callback.
 
         Args:
-<<<<<<< HEAD
+
             name (str): Name of the app or subsystem.
             handle: Previously supplied handle for the callback.
-=======
-            name (str): name of the app or subsystem.
-            handle: previously supplied handle for the callback.
->>>>>>> 9dcbb95d
 
         Returns:
             A dictionary of callback entries or rise a ``ValueError`` if an invalid handle is provided.
@@ -141,15 +125,9 @@
         If the namespace does not have a plugin associated with it, the event will be fired locally. If a plugin is associated, the firing of the event will be delegated to the plugin, under the understanding that when the event is fired, the plugin will notify appdaemon that it occured, usually via the system the plugin is communicating with.
 
         Args:
-<<<<<<< HEAD
             namespace (str): Namespace for the event to be fired in.
             event (str): Name of the event.
             **kwargs: Arguments to associate with the event.
-=======
-            namespace (str): namespace for the event to be fired in.
-            event (str): name of the event.
-            **kwargs: arguments to associate with the event.
->>>>>>> 9dcbb95d
 
         Returns:
             None.
@@ -170,13 +148,8 @@
         """Processes an event that has been received either locally or from a plugin.
 
         Args:
-<<<<<<< HEAD
             namespace (str): Namespace the event was fired in.
             data: Data associated with the event.
-=======
-            namespace (str): namespace the event was fired in.
-            data: data associated with the event.
->>>>>>> 9dcbb95d
 
         Returns:
             None.
@@ -249,11 +222,8 @@
         ``True`` the resulting logging event will be suppressed.
 
         Args:
-<<<<<<< HEAD
+
             name (str): Name of the app.
-=======
-            name (str): name of the app.
->>>>>>> 9dcbb95d
 
         """
 
@@ -275,13 +245,8 @@
         Locate any callbacks that may be registered for this event, check for filters and if appropriate, dispatch the event for further checking and eventual action.
 
         Args:
-<<<<<<< HEAD
             namespace (str): Namespace of the event.
             data: Data associated with the event.
-=======
-            namespace (str): namespace of the event.
-            data: data associated with the event.
->>>>>>> 9dcbb95d
 
         Returns:
             None.

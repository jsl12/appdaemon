import asyncio
import json
import ssl
import websocket
import traceback
import aiohttp
import pytz
from deepdiff import DeepDiff
import datetime
from urllib.parse import quote

import appdaemon.utils as utils
from appdaemon.appdaemon import AppDaemon
from appdaemon.plugin_management import PluginBase


async def no_func():
    pass


def hass_check(func):
    def func_wrapper(*args, **kwargs):
        self = args[0]
        if not self.reading_messages:
            self.logger.warning("Attempt to call Home Assistant while disconnected: %s", func.__name__)
            return no_func()
        else:
            return func(*args, **kwargs)

    return func_wrapper


class HassPlugin(PluginBase):
    def __init__(self, ad: AppDaemon, name, args):
        super().__init__(ad, name, args)

        # Store args
        self.AD = ad
        self.config = args
        self.name = name

        self.stopping = False
        self.ws = None
        self.reading_messages = False
        self.metadata = None
        self.hass_booting = False

        self.logger.info("HASS Plugin Initializing")

        self.name = name

        if "namespace" in args:
            self.namespace = args["namespace"]
        else:
            self.namespace = "default"

        if "ha_key" in args:
            self.ha_key = args["ha_key"]
            self.logger.warning("ha_key is deprecated please use HASS Long Lived Tokens instead")
        else:
            self.ha_key = None

        if "token" in args:
            self.token = args["token"]
        else:
            self.token = None

        if "ha_url" in args:
            self.ha_url = args["ha_url"]
        else:
            self.logger.warning("ha_url not found in HASS configuration - module not initialized")

        if "cert_path" in args:
            self.cert_path = args["cert_path"]
        else:
            self.cert_path = None

        if "timeout" in args:
            self.timeout = args["timeout"]
        else:
            self.timeout = None

        if "cert_verify" in args:
            self.cert_verify = args["cert_verify"]
        else:
            self.cert_verify = True

        if "commtype" in args:
            self.commtype = args["commtype"]
        else:
            self.commtype = "WS"

        if "appdaemon_startup_conditions" in args:
            self.appdaemon_startup_conditions = args["appdaemon_startup_conditions"]
        else:
            self.appdaemon_startup_conditions = None

        if "plugin_startup_conditions" in args:
            self.plugin_startup_conditions = args["plugin_startup_conditions"]
        else:
            self.plugin_startup_conditions = None

        self.session = None
        self.first_time = False
        self.already_notified = False
        self.services = None

        self.logger.info("HASS Plugin initialization complete")

    async def am_reading_messages(self):
        return self.reading_messages

    def stop(self):
        self.logger.debug("stop() called for %s", self.name)
        self.stopping = True
        if self.ws is not None:
            self.ws.close()

    #
    # Get initial state
    #

    async def get_complete_state(self):

        hass_state = await self.get_hass_state()
        states = {}
        for state in hass_state:
            states[state["entity_id"]] = state
        self.logger.debug("Got state")
        self.logger.debug("*** Sending Complete State: %s ***", hass_state)
        return states

    #
    # Get HASS Metadata
    #

    async def get_metadata(self):
        return self.metadata

    #
    # Handle state updates
    #

    async def evaluate_started(self, delay_done, plugin_booting, event=None):

        if plugin_booting is True:
            startup_conditions = self.plugin_startup_conditions
        else:
            startup_conditions = self.appdaemon_startup_conditions

        state_start = False
        event_start = False
        if startup_conditions is None:
            state_start = True
            event_start = True
        else:
            if "delay" in startup_conditions:
                if delay_done is False:
                    self.logger.info("Delaying startup for %s seconds", startup_conditions["delay"])
                    await asyncio.sleep(int(startup_conditions["delay"]))

            if "state" in startup_conditions:
                state = await self.get_complete_state()
                entry = startup_conditions["state"]
                if "value" in entry:
                    print(entry["value"], state[entry["entity"]])
                    print(DeepDiff(state[entry["entity"]], entry["value"]))
                    if entry["entity"] in state and "values_changed" not in DeepDiff(
                        entry["value"], state[entry["entity"]]
                    ):
                        self.logger.info(
                            "Startup condition met: %s=%s", entry["entity"], entry["value"],
                        )
                        state_start = True
                elif entry["entity"] in state:
                    self.logger.info("Startup condition met: %s exists", entry["entity"])
                    state_start = True
            else:
                state_start = True

            if "event" in startup_conditions:
                if event is not None:
                    entry = startup_conditions["event"]
                    if "data" not in entry:
                        if entry["event_type"] == event["event_type"]:
                            event_start = True
                            self.logger.info(
                                "Startup condition met: event type %s fired", event["event_type"],
                            )
                    else:
                        if entry["event_type"] == event["event_type"]:
                            if "values_changed" not in DeepDiff(event["data"], entry["data"]):
                                event_start = True
                                self.logger.info(
                                    "Startup condition met: event type %s, data = %s fired",
                                    event["event_type"],
                                    entry["data"],
                                )

            else:
                event_start = True

        if state_start is True and event_start is True:
            # We are good to go
            self.reading_messages = True
            state = await self.get_complete_state()
            await self.AD.plugins.notify_plugin_started(
                self.name, self.namespace, self.metadata, state, self.first_time
            )
            self.first_time = False
            self.already_notified = False

    async def get_updates(self):  # noqa: C901

        _id = 0
        self.already_notified = False
        self.first_time = True
        while not self.stopping:
            _id += 1
            try:
                #
                # Connect to websocket interface
                #
                url = self.ha_url
                if url.startswith("https://"):
                    url = url.replace("https", "wss", 1)
                elif url.startswith("http://"):
                    url = url.replace("http", "ws", 1)

                sslopt = {}
                if self.cert_verify is False:
                    sslopt = {"cert_reqs": ssl.CERT_NONE}
                if self.cert_path:
                    sslopt["ca_certs"] = self.cert_path
                self.ws = websocket.create_connection("{}/api/websocket".format(url), sslopt=sslopt)
                res = await utils.run_in_executor(self, self.ws.recv)
                result = json.loads(res)
                self.logger.info("Connected to Home Assistant %s", result["ha_version"])
                #
                # Check if auth required, if so send password
                #
                if result["type"] == "auth_required":
                    if self.token is not None:
                        auth = json.dumps({"type": "auth", "access_token": self.token})
                    elif self.ha_key is not None:
                        auth = json.dumps({"type": "auth", "api_password": self.ha_key})
                    else:
                        raise ValueError("HASS requires authentication and none provided in plugin config")

                    await utils.run_in_executor(self, self.ws.send, auth)
                    result = json.loads(self.ws.recv())
                    if result["type"] != "auth_ok":
                        self.logger.warning("Error in authentication")
                        raise ValueError("Error in authentication")
                #
                # Subscribe to event stream
                #
                sub = json.dumps({"id": _id, "type": "subscribe_events"})
                await utils.run_in_executor(self, self.ws.send, sub)
                result = json.loads(self.ws.recv())
                if not (result["id"] == _id and result["type"] == "result" and result["success"] is True):
                    self.logger.warning("Unable to subscribe to HA events, id = %s", _id)
                    self.logger.warning(result)
                    raise ValueError("Error subscribing to HA Events")

                #
                # Grab Metadata
                #
                self.metadata = await self.get_hass_config()
                #
                # Register Services
                #
                self.services = await self.get_hass_services()
                for domain in self.services:
                    for service in domain["services"]:
                        self.AD.services.register_service(
                            self.get_namespace(), domain["domain"], service, self.call_plugin_service,
                        )

                # Decide if we can start yet
                self.logger.info("Evaluating startup conditions")
                await self.evaluate_started(False, self.hass_booting)

                # state = await self.get_complete_state()
                # self.reading_messages = True

                # await self.AD.plugins.notify_plugin_started(self.name, self.namespace, self.metadata, state,
                # self.first_time)
                # self.first_time = False
                # self.already_notified = False

                #
                # Loop forever consuming events
                #
                while not self.stopping:
                    ret = await utils.run_in_executor(self, self.ws.recv)
                    result = json.loads(ret)

                    if not (result["id"] == _id and result["type"] == "event"):
                        self.logger.warning("Unexpected result from Home Assistant, id = %s", _id)
                        self.logger.warning(result)

                    if self.reading_messages is False:
                        if result["type"] == "event":
                            await self.evaluate_started(True, self.hass_booting, result["event"])
                        else:
                            await self.evaluate_started(True, self.hass_booting)
                    else:
                        await self.AD.events.process_event(self.namespace, result["event"])

                self.reading_messages = False

            except Exception:
                self.reading_messages = False
                self.hass_booting = True
                if not self.already_notified:
                    await self.AD.plugins.notify_plugin_stopped(self.name, self.namespace)
                    self.already_notified = True
                if not self.stopping:
                    self.logger.warning("Disconnected from Home Assistant, retrying in 5 seconds")
                    self.logger.debug("-" * 60)
                    self.logger.debug("Unexpected error:")
                    self.logger.debug("-" * 60)
                    self.logger.debug(traceback.format_exc())
                    self.logger.debug("-" * 60)
                    await asyncio.sleep(5)

        self.logger.info("Disconnecting from Home Assistant")

    def get_namespace(self):
        return self.namespace

    #
    # Utility functions
    #

    def utility(self):
        self.logger.debug("Utility")
        return None

    #
    # Home Assistant Interactions
    #

    #
    # State
    #

    @hass_check
    async def set_plugin_state(self, namespace, entity_id, **kwargs):
        self.logger.debug("set_plugin_state() %s %s %s", namespace, entity_id, kwargs)
        config = (await self.AD.plugins.get_plugin_object(namespace)).config

        # TODO cert_path is not used
        if "cert_path" in config:
            cert_path = config["cert_path"]
        else:
            cert_path = False  # noqa: F841

        if "token" in config:
            headers = {"Authorization": "Bearer {}".format(config["token"])}
        elif "ha_key" in config:
            headers = {"x-ha-access": config["ha_key"]}
        else:
            headers = {}
        api_url = "{}/api/states/{}".format(config["ha_url"], entity_id)

        try:
            r = await self.session.post(api_url, headers=headers, json=kwargs, verify_ssl=self.cert_verify)
            if r.status == 200 or r.status == 201:
                state = await r.json()
                self.logger.debug("return = %s", state)
            else:
                self.logger.warning(
                    "Error setting Home Assistant state %s.%s, %s", namespace, entity_id, kwargs,
                )
                txt = await r.text()
                self.logger.warning("Code: %s, error: %s", r.status, txt)
                state = None
            return state
        except (asyncio.TimeoutError, asyncio.CancelledError):
            self.logger.warning("Timeout in set_state(%s, %s, %s)", namespace, entity_id, kwargs)
        except aiohttp.client_exceptions.ServerDisconnectedError:
            self.logger.warning("HASS Disconnected unexpectedly during set_state()")
        except Exception:
            self.logger.warning("-" * 60)
            self.logger.warning("Unexpected error during set_plugin_state()")
            self.logger.warning("Arguments: %s = %s", entity_id, kwargs)
            self.logger.warning("-" * 60)
            self.logger.warning(traceback.format_exc())
            self.logger.warning("-" * 60)
            return None

    @hass_check  # noqa: C901
    async def call_plugin_service(self, namespace, domain, service, data):
        self.logger.debug(
            "call_plugin_service() namespace=%s domain=%s service=%s data=%s", namespace, domain, service, data,
        )

        #
        # If data is a string just assume it's an entity_id
        #
        if isinstance(data, str):
            data = {"entity_id": data}

        config = (await self.AD.plugins.get_plugin_object(namespace)).config
        if "token" in config:
            headers = {"Authorization": "Bearer {}".format(config["token"])}
        elif "ha_key" in config:
            headers = {"x-ha-access": config["ha_key"]}
        else:
            headers = {}

        if domain == "database":
            if "entity_id" in data and data["entity_id"] != "":
                filter_entity_id = "?filter_entity_id={}".format(data["entity_id"])
            else:
                filter_entity_id = ""
            start_time = ""
            end_time = ""
            if "days" in data:
                days = data["days"]
                if days - 1 < 0:
                    days = 1
            else:
                days = 1
            if "start_time" in data:
                if isinstance(data["start_time"], str):
                    start_time = utils.str_to_dt(data["start_time"]).replace(microsecond=0)
                elif isinstance(data["start_time"], datetime.datetime):
                    start_time = self.AD.tz.localize(data["start_time"]).replace(microsecond=0)
                else:
                    raise ValueError("Invalid type for start time")

            if "end_time" in data:
                if isinstance(data["end_time"], str):
                    end_time = utils.str_to_dt(data["end_time"]).replace(microsecond=0)
                elif isinstance(data["end_time"], datetime.datetime):
                    end_time = self.AD.tz.localize(data["end_time"]).replace(microsecond=0)
                else:
                    raise ValueError("Invalid type for end time")

            # if both are declared, it can't process entity_id
            if start_time != "" and end_time != "":
                filter_entity_id = ""

            # if starttime is not declared and entity_id is declared, and days specified
            elif (filter_entity_id != "" and start_time == "") and "days" in data:
                start_time = (await self.AD.sched.get_now()).replace(microsecond=0) - datetime.timedelta(days=days)

            # if starttime is declared and entity_id is not declared, and days specified
            elif filter_entity_id == "" and start_time != "" and end_time == "" and "days" in data:
                end_time = start_time + datetime.timedelta(days=days)

            # if endtime is declared and entity_id is not declared, and days specified
            elif filter_entity_id == "" and end_time != "" and start_time == "" and "days" in data:
                start_time = end_time - datetime.timedelta(days=days)

            if start_time != "":
                timestamp = "/{}".format(utils.dt_to_str(start_time.replace(microsecond=0), self.AD.tz))

                if filter_entity_id != "":  # if entity_id is specified, end_time cannot be used
                    end_time = ""

                if end_time != "":
                    end_time = "?end_time={}".format(
                        quote(utils.dt_to_str(end_time.replace(microsecond=0), self.AD.tz))
                    )

            # if no start_time is specified, other parameters are invalid
            else:
                timestamp = ""
                end_time = ""

            api_url = "{}/api/history/period{}{}{}".format(config["ha_url"], timestamp, filter_entity_id, end_time)

        elif domain == "template":
            api_url = "{}/api/template".format(config["ha_url"])

        else:
            api_url = "{}/api/services/{}/{}".format(config["ha_url"], domain, service)

        try:
            if domain == "database":
                r = await self.session.get(api_url, headers=headers, verify_ssl=self.cert_verify)
            else:
                r = await self.session.post(api_url, headers=headers, json=data, verify_ssl=self.cert_verify)

            if r.status == 200 or r.status == 201:
                if domain == "template":
                    result = await r.text()
                else:
                    result = await r.json()
            else:
                self.logger.warning(
                    "Error calling Home Assistant service %s/%s/%s", namespace, domain, service,
                )
                txt = await r.text()
                self.logger.warning("Code: %s, error: %s", r.status, txt)
                result = None

            return result
        except (asyncio.TimeoutError, asyncio.CancelledError):
            self.logger.warning(
                "Timeout in call_service(%s/%s/%s, %s)", namespace, domain, service, data,
            )
        except aiohttp.client_exceptions.ServerDisconnectedError:
            self.logger.warning("HASS Disconnected unexpectedly during call_service()")
<<<<<<< HEAD
        except:
            self.logger.error('-' * 60)
            self.logger.error("Unexpected error during call_plugin_service()")
            self.logger.error("Service: %s.%s.%s Arguments: %s", namespace, domain, service, data)
            self.logger.error('-' * 60)
            self.logger.error(traceback.format_exc())
            self.logger.error('-' * 60)
=======
        except Exception:
            self.logger.warning("-" * 60)
            self.logger.warning("Unexpected error during call_plugin_service()")
            self.logger.warning("Service: %s.%s.%s Arguments: %s", namespace, domain, service, data)
            self.logger.warning("-" * 60)
            self.logger.warning(traceback.format_exc())
            self.logger.warning("-" * 60)
>>>>>>> 5ea7a72b
            return None

    async def get_hass_state(self, entity_id=None):

        if self.token is not None:
            headers = {"Authorization": "Bearer {}".format(self.token)}
        elif self.ha_key is not None:
            headers = {"x-ha-access": self.ha_key}
        else:
            headers = {}

        if entity_id is None:
            api_url = "{}/api/states".format(self.ha_url)
        else:
            api_url = "{}/api/states/{}".format(self.ha_url, entity_id)
        self.logger.debug("get_ha_state: url is %s", api_url)
        r = await self.session.get(api_url, headers=headers, verify_ssl=self.cert_verify)
        if r.status == 200 or r.status == 201:
            state = await r.json()
        else:
            self.logger.warning("Error getting Home Assistant state for %s", entity_id)
            txt = await r.text()
            self.logger.warning("Code: %s, error: %s", r.status, txt)
            state = None
        return state

    def validate_meta(self, meta, key):
        if key not in meta:
            self.logger.warning("Value for '%s' not found in metadata for plugin %s", key, self.name)
            raise ValueError
        try:
            float(meta[key])
        except Exception:
            self.logger.warning(
                "Invalid value for '%s' ('%s') in metadata for plugin %s", key, meta[key], self.name,
            )
            raise

    def validate_tz(self, meta):
        if "time_zone" not in meta:
            self.logger.warning("Value for 'time_zone' not found in metadata for plugin %s", self.name)
            raise ValueError
        try:
            pytz.timezone(meta["time_zone"])
        except pytz.exceptions.UnknownTimeZoneError:
            self.logger.warning(
                "Invalid value for 'time_zone' ('%s') in metadata for plugin %s", meta["time_zone"], self.name,
            )
            raise

    async def get_hass_config(self):
        try:
            if self.session is None:
                #
                # Set up HTTP Client
                #
                conn = aiohttp.TCPConnector()
                self.session = aiohttp.ClientSession(connector=conn, json_serialize=utils.convert_json)

            self.logger.debug("get_ha_config()")
            if self.token is not None:
                headers = {"Authorization": "Bearer {}".format(self.token)}
            elif self.ha_key is not None:
                headers = {"x-ha-access": self.ha_key}
            else:
                headers = {}

            api_url = "{}/api/config".format(self.ha_url)
            self.logger.debug("get_ha_config: url is %s", api_url)
            r = await self.session.get(api_url, headers=headers, verify_ssl=self.cert_verify)
            r.raise_for_status()
            meta = await r.json()
            #
            # Validate metadata is sane
            #
            self.validate_meta(meta, "latitude")
            self.validate_meta(meta, "longitude")
            self.validate_meta(meta, "elevation")
            self.validate_tz(meta)

            return meta
        except Exception:
            self.logger.warning("Error getting metadata - retrying")
            raise

    async def get_hass_services(self):
        try:
            self.logger.debug("get_hass_services()")
            if self.token is not None:
                headers = {"Authorization": "Bearer {}".format(self.token)}
            elif self.ha_key is not None:
                headers = {"x-ha-access": self.ha_key}
            else:
                headers = {}

            api_url = "{}/api/services".format(self.ha_url)
            self.logger.debug("get_hass_services: url is %s", api_url)
            r = await self.session.get(api_url, headers=headers, verify_ssl=self.cert_verify)
            r.raise_for_status()
            services = await r.json()
            # manually added HASS history service
            services.append({"domain": "database", "services": ["history"]})
            services.append({"domain": "template", "services": ["render"]})

            return services
        except Exception:
            self.logger.warning("Error getting services - retrying")
            raise

    @hass_check
    async def fire_plugin_event(self, event, namespace, **kwargs):
        self.logger.debug("fire_event: %s, %s %s", event, namespace, kwargs)

        config = (await self.AD.plugins.get_plugin_object(namespace)).config

        if "token" in config:
            headers = {"Authorization": "Bearer {}".format(config["token"])}
        elif "ha_key" in config:
            headers = {"x-ha-access": config["ha_key"]}
        else:
            headers = {}

        event_clean = quote(event, safe="")
        api_url = "{}/api/events/{}".format(config["ha_url"], event_clean)
        try:
            r = await self.session.post(api_url, headers=headers, json=kwargs, verify_ssl=self.cert_verify)
            r.raise_for_status()
            state = await r.json()
            return state
        except (asyncio.TimeoutError, asyncio.CancelledError):
            self.logger.warning("Timeout in fire_event(%s, %s, %s)", event, namespace, kwargs)
        except aiohttp.client_exceptions.ServerDisconnectedError:
            self.logger.warning("HASS Disconnected unexpectedly during fire_event()")
        except Exception:
            self.logger.warning("-" * 60)
            self.logger.warning("Unexpected error fire_plugin_event()")
            self.logger.warning("-" * 60)
            self.logger.warning(traceback.format_exc())
            self.logger.warning("-" * 60)
            return None<|MERGE_RESOLUTION|>--- conflicted
+++ resolved
@@ -506,23 +506,13 @@
             )
         except aiohttp.client_exceptions.ServerDisconnectedError:
             self.logger.warning("HASS Disconnected unexpectedly during call_service()")
-<<<<<<< HEAD
         except:
-            self.logger.error('-' * 60)
+            self.logger.error("-" * 60)
             self.logger.error("Unexpected error during call_plugin_service()")
             self.logger.error("Service: %s.%s.%s Arguments: %s", namespace, domain, service, data)
-            self.logger.error('-' * 60)
+            self.logger.error("-" * 60)
             self.logger.error(traceback.format_exc())
-            self.logger.error('-' * 60)
-=======
-        except Exception:
-            self.logger.warning("-" * 60)
-            self.logger.warning("Unexpected error during call_plugin_service()")
-            self.logger.warning("Service: %s.%s.%s Arguments: %s", namespace, domain, service, data)
-            self.logger.warning("-" * 60)
-            self.logger.warning(traceback.format_exc())
-            self.logger.warning("-" * 60)
->>>>>>> 5ea7a72b
+            self.logger.error("-" * 60)
             return None
 
     async def get_hass_state(self, entity_id=None):

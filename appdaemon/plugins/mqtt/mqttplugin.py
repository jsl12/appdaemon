--- conflicted
+++ resolved
@@ -129,11 +129,7 @@
                 
             self.log("INFO", "Connected to Broker at URL %s:%s", self.mqtt_client_host, self.mqtt_client_port)
             for topic in self.mqtt_client_topics:
-<<<<<<< HEAD
-                self.log("{}: Subscribing to Topic: {}".format(self.name, topic))
-                self.AD.logging.log("DEBUG",
-                                "{}: Subscribing to Topic: {}".format(self.name, topic))
-                
+                self.log("DEBUG", "Subscribing to Topic: %s", topic)
                 result = self.mqtt_client.subscribe(topic, self.mqtt_qos)
                 if result[0] == 0:
                     self.log("{}: Subscription to Topic {} Sucessful".format(self.name, topic))
@@ -143,18 +139,6 @@
                      self.log("{}: Subscription to Topic {} Unsucessful, as Client not currently connected".format(self.name, topic))
                      self.AD.logging.log("DEBUG",
                                 "{}: Subscription to Topic {} Unsucessful, as Client possibly not currently connected".format(self.name, topic))
-=======
-                self.log("DEBUG", "Subscribing to Topic: %s", topic)
-                result = self.mqtt_client.subscribe(topic, self.mqtt_qos)
-                if result[0] == 0:
-                    self.log("DEBUG", "Subscription to Topic %s Sucessful", topic)
-                else:
-                    if topic == self.mqtt_metadata['plugin_topic']:
-                        self.log("CRITICAL",
-                                "Subscription to Plugin Internal Topic Unsucessful. Please check Broker and Restart AD")
-                    else:
-                        self.log("DEBUG", "Subscription to Topic %s Unsucessful, as Client not currently connected", topic)
->>>>>>> 3fecf075
 
             self.mqtt_connected = True
 
@@ -180,21 +164,11 @@
         if rc != 0 and not self.stopping: #unexpected disconnection
             self.initialized = False
             self.mqtt_connected = False
-<<<<<<< HEAD
-            self.AD.logging.log("CRITICAL", "{}: MQTT Client Disconnected Abruptly. Will attempt reconnection".format(self.name))
-            self.AD.logging.log("DEBUG", "{}: MQTT Client Disconnected Abruptly. Will attempt reconnection".format(self.name))
-        return
-
-    def mqtt_on_message(self, client, userdata, msg):
-        self.log("{}: Message Received: Topic = {}, Payload = {}".format(self.name, msg.topic, msg.payload), level='INFO')
-        self.AD.logging.log("DEBUG", "{}: Message Received: Topic = {}, Payload = {}".format(self.name, msg.topic, msg.payload))
-=======
             self.log("CRITICAL", "MQTT Client Disconnected Abruptly. Will attempt reconnection")
         return
 
     def mqtt_on_message(self, client, userdata, msg):
-        self.log("DEBUG", "Message Received: Topic = %s, Payload = %s", msg.topic, msg.payload)
->>>>>>> 3fecf075
+        self.log("Message Received: Topic = %s, Payload = %s", msg.topic, msg.payload)
         topic = msg.topic
 
         if self.mqtt_wildcards != [] and list(filter(lambda x: x in topic, self.mqtt_wildcards)) != []: #check if any of the wildcards belong
@@ -220,13 +194,7 @@
             result = self.mqtt_client.publish(topic, payload, qos, retain)
 
             if result[0] == 0:
-<<<<<<< HEAD
-                self.log("{}: Publishing Payload {} to Topic {} Successful".format(self.name, payload, topic))
-                self.AD.logging.log("DEBUG",
-                                "{}: Publishing Payload {} to Topic {} Successful".format(self.name, payload, topic))
-=======
                 self.log("DEBUG", "Publishing Payload %s to Topic %s Successful", payload, topic)
->>>>>>> 3fecf075
 
         elif service == 'subscribe':
             self.log("DEBUG",
@@ -235,14 +203,8 @@
             result = self.mqtt_client.subscribe(topic, qos)
 
             if result[0] == 0:
-<<<<<<< HEAD
-                self.log("{}: Subscription to Topic {} Sucessful".format(self.name, topic))
-                self.AD.logging.log("DEBUG",
-                                "{}: Subscription to Topic {} Sucessful".format(self.name, topic))
-                
-=======
                 self.log("DEBUG", "Subscription to Topic %s Sucessful", topic)
->>>>>>> 3fecf075
+
                 if topic not in self.mqtt_client_topics:
                     self.mqtt_client_topics.append(topic)
 
@@ -252,13 +214,7 @@
 
             result = self.mqtt_client.unsubscribe(topic)
             if result[0] == 0:
-<<<<<<< HEAD
-                self.log("{}: Unsubscription from Topic {} Successful".format(self.name, topic))
-                self.AD.logging.log("DEBUG",
-                                "{}: Unsubscription from Topic {} Sucessful".format(self.name, topic))
-=======
-                self.log("DEBUG", "Unsubscription from Topic %s Successful",topic)
->>>>>>> 3fecf075
+                self.log("DEBUG", "Unsubscription from Topic %s Successful", topic)
                 if topic in self.mqtt_client_topics:
                     self.mqtt_client_topics.remove(topic)
         
@@ -372,12 +328,7 @@
             self.log("DEBUG", "There was an error while trying to setup the MQTT Service. Error: %s, with Traceback: %s", e, traceback.format_exc())
             self.log("DEBUG", 'There was an error while trying to setup the MQTT Service, with Traceback: %s',traceback.format_exc())
         except:
-<<<<<<< HEAD
-            self.AD.logging.log("CRITICAL", "{}: There was an error while trying to setup the Mqtt Service".format(self.name))
-            self.AD.logging.log('DEBUG', '{}: There was an error while trying to setup the MQTT Service, with Traceback: {}'.format(self.name, traceback.format_exc()))
-=======
             self.log("CRITICAL", "There was an error while trying to setup the Mqtt Service")
             self.log("DEBUG", 'There was an error while trying to setup the MQTT Service, with Traceback: %s', traceback.format_exc())
->>>>>>> 3fecf075
         
         return
--- conflicted
+++ resolved
@@ -10,6 +10,7 @@
 
 import argparse
 import asyncio
+import itertools
 import json
 import logging
 import os
@@ -248,96 +249,51 @@
 
         pidfile = args.pidfile
 
-<<<<<<< HEAD
-        if args.toml is True:
-            default_config_filename = "appdaemon.toml"
+        default_config_files = ["appdaemon.yaml", "appdaemon.toml"]
+        default_config_paths = [
+            Path("~/.homeassistant").expanduser(),
+            Path("/etc/appdaemon"),
+            Path("/conf")
+        ]
+
+        if args.configfile is not None:
+            config_file = Path(args.configfile).resolve()
+            if args.config is not None:
+                config_dir = Path(args.config).resolve()
+            else:
+                config_dir = config_file.parent
         else:
-            default_config_filename = "appdaemon.yaml"
-
-        if args.config is None:
-            config_file = (
-                Path(args.configfile) if args.configfile is not None else utils.find_path(default_config_filename)
-            ).resolve()
-            config_dir = config_file.parent
-        else:
-            config_dir = Path(args.config).resolve()
-            config_file = config_dir / (args.configfile if args.configfile is not None else default_config_filename)
-=======
-        module_debug = {}
-        if args.moduledebug is not None:
-            for arg in args.moduledebug:
-                module_debug[arg[0]] = arg[1]
-
-        # Make a list of file candidates
-        file_candidates = ["appdaemon.yaml", "appdaemon.toml"]
-        if args.configfile is not None:
-            # Give precedence to named file if it exists
-            file_candidates = [args.configfile]
-
-        if config_dir is None:
-            # Check for each candidate
-            for file in file_candidates:
-                config_file_path = utils.find_path(file)
-                if config_file_path is not None:
-                    # We found one
-                    break
-        else:
-            # We have a config dir and a list of candidate names
-            if not os.path.isdir(config_dir):
-                print("FATAL: unable to locate configuration directory\n")
-                parser.print_help()
-                sys.exit(1)
-
-            for file in file_candidates:
-                config_file_path = os.path.join(config_dir, file)
-                if os.path.isfile(config_file_path):
-                    # It exists, use it
-                    break
+            if args.config is not None:
+                config_dir = Path(args.config).resolve()
+                for file in default_config_files:
+                    if (config_file := (config_dir / file)).exists():
+                        break
                 else:
-                    config_file_path = None
-
-        if config_file_path is None:
-            print("FATAL: unable to locate configuration file\n")
-            parser.print_help()
-            sys.exit(1)
->>>>>>> ed23d8dc
+                    pass # no config file
+            else:
+                all_default_config_paths = itertools.product(default_config_files, default_config_paths)
+                for file in all_default_config_paths:
+                    if (config_file := file).exists():
+                        break
+                else:
+                    pass # no config file
 
         assert config_file.exists(), f"{config_file} does not exist"
         assert os.access(config_file, os.R_OK), f"{config_file} is not readable"
         try:
-<<<<<<< HEAD
             config = utils.read_config_file(config_file)
             ad_kwargs = config["appdaemon"]
-=======
-            config = utils.read_config_file(config_file_path)
-        except Exception as e:
-            print(f"FATAL: Unexpected error loading config file: {config_file_path}")
-            print(e)
-            sys.exit()
-
-        if "appdaemon" not in config:
-            print("ERROR", "no 'appdaemon' section in {}".format(config_file_path))
-            sys.exit()
->>>>>>> ed23d8dc
 
             ad_kwargs["config_dir"] = config_dir
             ad_kwargs["config_file"] = config_file
-            ad_kwargs["use_toml"] = args.toml
-
-<<<<<<< HEAD
+            ad_kwargs["write_toml"] = args.write_toml
+
             if args.timewarp:
                 ad_kwargs["timewarp"] = args.timewarp
             if args.starttime:
                 ad_kwargs["starttime"] = args.starttime
             if args.endtime:
                 ad_kwargs["endtime"] = args.endtime
-=======
-        appdaemon["use_toml"] = args.write_toml
-        appdaemon["config_dir"] = config_dir
-        appdaemon["config_file"] = config_file_path
-        appdaemon["app_config_file"] = os.path.join(os.path.dirname(config_file_path), "apps.yaml")
-        appdaemon["module_debug"] = module_debug
->>>>>>> ed23d8dc
 
             ad_kwargs["stop_function"] = self.stop
             ad_kwargs["loglevel"] = args.debug
@@ -350,12 +306,8 @@
             if isinstance(module_debug_cfg := ad_kwargs.get("module_debug"), dict):
                 ad_kwargs["module_debug"] = module_debug_cfg | module_debug_cli
 
-<<<<<<< HEAD
             # Validate the AppDaemon configuration
             ad_config_model = AppDaemonConfig.model_validate(ad_kwargs)
-=======
-        appdaemon["config_dir"] = os.path.dirname(config_file_path)
->>>>>>> ed23d8dc
 
             if args.debug.upper() == "DEBUG":
                 model_json = ad_config_model.model_dump(by_alias=True, exclude_unset=True)
@@ -378,12 +330,7 @@
 
             hadashboard["profile_dashboard"] = args.profiledash
             hadashboard["config_dir"] = config_dir
-<<<<<<< HEAD
             hadashboard["config_file"] = config_file
-=======
-            hadashboard["config_file"] = config_file_path
-            hadashboard["config_dir"] = os.path.dirname(config_file_path)
->>>>>>> ed23d8dc
             if args.profiledash:
                 hadashboard["profile_dashboard"] = True
 
@@ -443,11 +390,7 @@
             sys.version_info[1],
             sys.version_info[2],
         )
-<<<<<<< HEAD
         self.logger.info("Configuration read from: %s", config_file)
-=======
-        self.logger.info("Configuration read from: %s", config_file_path)
->>>>>>> ed23d8dc
         self.logging.dump_log_config()
         self.logger.debug("AppDaemon Section: %s", config.get("appdaemon"))
         self.logger.debug("HADashboard Section: %s", config.get("hadashboard"))
@@ -473,11 +416,6 @@
         if exit is True:
             sys.exit(1)
 
-<<<<<<< HEAD
-=======
-        utils.check_path("config_file", self.logger, config_file_path, pathtype="file")
-
->>>>>>> ed23d8dc
         if pidfile is not None:
             self.logger.info("Using pidfile: %s", pidfile)
             dir = os.path.dirname(pidfile)

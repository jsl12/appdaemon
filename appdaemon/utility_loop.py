"""Module to handle utility functions within AppDaemon."""

import asyncio
import datetime
import traceback

import appdaemon.utils as utils
from appdaemon.appdaemon import AppDaemon


class Utility:

    """Class that includes the utility loop.

    Checks for file changes, overdue threads, thread starvation, and schedules regular state refreshes.
    """

    def __init__(self, ad: AppDaemon):
        """Constructor.

        Args:
            ad: Reference to the AppDaemon object
        """

        self.AD = ad
        self.stopping = False
        self.logger = ad.logging.get_child("_utility")
        self.booted = None

    def stop(self):
        """Called by the AppDaemon object to terminate the loop cleanly

        Returns:
            None

        """

        self.logger.debug("stop() called for utility")
        self.stopping = True

    async def loop(self):
        """The main utility loop.

        Loops until stop() is called, checks for file changes, overdue threads, thread starvation,
        and schedules regular state refreshes.
        """

        #
        # Setup
        #

        await self.AD.threading.init_admin_stats()
        await self.AD.threading.create_initial_threads()
        await self.AD.app_management.init_admin_stats()

        #
        # Start the web server
        #

        if self.AD.http is not None:
            await self.AD.http.start_server()

        #
        # Wait for all plugins to initialize
        #

        await self.AD.plugins.wait_for_plugins()

        if not self.stopping:

            # Create timer loop

            self.logger.debug("Starting timer loop")

            for ns in await self.AD.state.list_namespaces():

                #
                # Register state services
                #

                # only default, rules or it belongs to a local plugin. Don't allow for admin/appdaemon/global namespaces

                if ns in ["default", "rules"] or ns in self.AD.plugins.plugin_objs or ns in self.AD.namespaces:
                    self.AD.services.register_service(ns, "state", "set", self.AD.state.state_services)
<<<<<<< HEAD
                    self.AD.services.register_service(ns, "state", "remove_entity", self.AD.state.state_services)
                
=======

>>>>>>> 4ce399eb
                #
                # Register fire_event services
                #

                self.AD.services.register_service(ns, "event", "fire", self.AD.events.event_services)

            #
            # Register run_sequence service
            #
            self.AD.services.register_service("rules", "sequence", "run", self.AD.sequences.run_sequence_service)

            #
            # Register production_mode service
            #
            self.AD.services.register_service("appdaemon", "production_mode", "set", self.production_mode_service)

            #
            # Start the scheduler
            #
            self.AD.loop.create_task(self.AD.sched.loop())

            if self.AD.apps is True:
                self.logger.debug("Reading Apps")

                await self.AD.app_management.check_app_updates(mode="init")

                self.logger.info("App initialization complete")
                #
                # Fire APPD Started Event
                #
                await self.AD.events.process_event("global", {"event_type": "appd_started", "data": {}})

            self.booted = await self.AD.sched.get_now()
            await self.AD.state.add_entity("admin", "sensor.appdaemon_version", utils.__version__)
            await self.AD.state.add_entity("admin", "sensor.appdaemon_uptime", str(datetime.timedelta(0)))
            await self.AD.state.add_entity(
                "admin",
                "sensor.appdaemon_booted",
                utils.dt_to_str((await self.AD.sched.get_now()).replace(microsecond=0), self.AD.tz),
            )
            warning_step = 0
            warning_iterations = 0
            s1 = 0
            e1 = 0

            # Start the loop proper

            while not self.stopping:

                start_time = datetime.datetime.now().timestamp()

                try:

                    if self.AD.apps is True:

                        if self.AD.production_mode is False:
                            # Check to see if config has changed
                            s1 = datetime.datetime.now().timestamp()
                            await self.AD.app_management.check_app_updates()
                            e1 = datetime.datetime.now().timestamp()

                    # Call me suspicious, but lets update state from the plugins periodically

                    await self.AD.plugins.update_plugin_state()

                    # Check for thread starvation

                    (warning_step, warning_iterations,) = await self.AD.threading.check_q_size(
                        warning_step, warning_iterations
                    )

                    # Check for any overdue threads

                    await self.AD.threading.check_overdue_and_dead_threads()

                    # Save any hybrid namespaces

                    self.AD.state.save_hybrid_namespaces()

                    # Run utility for each plugin

                    self.AD.plugins.run_plugin_utility()

                    # Update uptime sensor

                    uptime = (await self.AD.sched.get_now()).replace(microsecond=0) - self.booted.replace(microsecond=0)

                    await self.AD.state.set_state(
                        "_utility", "admin", "sensor.appdaemon_uptime", state=str(uptime),
                    )

                except Exception:
                    self.logger.warning("-" * 60)
                    self.logger.warning("Unexpected error during utility()")
                    self.logger.warning("-" * 60)
                    self.logger.warning(traceback.format_exc())
                    self.logger.warning("-" * 60)

                end_time = datetime.datetime.now().timestamp()

                loop_duration = (int((end_time - start_time) * 1000) / 1000) * 1000
                check_app_updates_duration = (int((e1 - s1) * 1000) / 1000) * 1000

                self.logger.debug(
                    "Util loop compute time: %sms, check_config()=%sms, other=%sms",
                    loop_duration,
                    check_app_updates_duration,
                    loop_duration - check_app_updates_duration,
                )
                if self.AD.sched.realtime is True and loop_duration > (self.AD.max_utility_skew * 1000):
                    self.logger.warning(
                        "Excessive time spent in utility loop: %sms, %sms in check_app_updates(), %sms in other",
                        loop_duration,
                        check_app_updates_duration,
                        loop_duration - check_app_updates_duration,
                    )
                    if self.AD.check_app_updates_profile is True:
                        self.logger.info("Profile information for Utility Loop")
                        self.logger.info(self.AD.app_management.check_app_updates_profile_stats)

                await asyncio.sleep(self.AD.utility_delay)

            #
            # Shutting down now
            #

            #
            # Stop apps
            #
            if self.AD.app_management is not None:
                await self.AD.app_management.terminate()

            #
            # Shutdown webserver
            #

            if self.AD.http is not None:
                await self.AD.http.stop_server()

    async def set_production_mode(self, mode=True):
        if mode is True:
            self.logger.info("AD Production Mode Activated")
        else:
            self.logger.info("AD Production Mode Deactivated")
        self.AD.production_mode = mode

    async def production_mode_service(self, ns, domain, service, kwargs):
        if "mode" in kwargs:
            mode = kwargs["mode"]
            await self.set_production_mode(mode)
        else:
            self.logger.warning("'Mode' not specified in service call")<|MERGE_RESOLUTION|>--- conflicted
+++ resolved
@@ -82,12 +82,7 @@
 
                 if ns in ["default", "rules"] or ns in self.AD.plugins.plugin_objs or ns in self.AD.namespaces:
                     self.AD.services.register_service(ns, "state", "set", self.AD.state.state_services)
-<<<<<<< HEAD
                     self.AD.services.register_service(ns, "state", "remove_entity", self.AD.state.state_services)
-                
-=======
-
->>>>>>> 4ce399eb
                 #
                 # Register fire_event services
                 #

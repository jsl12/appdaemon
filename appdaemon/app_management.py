import sys
import traceback
import uuid
import os
import importlib
import yaml
import subprocess
import cProfile
import io
import pstats
import logging
import asyncio
import copy
from collections import OrderedDict

import appdaemon.utils as utils
from appdaemon.appdaemon import AppDaemon


class AppManagement:
    def __init__(self, ad: AppDaemon, config):

        self.AD = ad
        self.logger = ad.logging.get_child("_app_management")
        self.error = ad.logging.get_error()
        self.diag = ad.logging.get_diag()
        self.monitored_files = {}
        self.filter_files = {}
        self.modules = {}
        self.objects = {}
        self.check_app_updates_profile_stats = None

        # Initialize config file tracking

        self.app_config_file_modified = 0
        self.app_config_files = {}
        self.module_dirs = []

        self.app_config_file_modified = 0
        self.app_config = {}
        self.global_module_dependencies = {}

        self.app_config_file = config

        self.apps_initialized = False

        # first declare sensors
        self.active_apps_sensor = "sensor.active_apps"
        self.inactive_apps_sensor = "sensor.inactive_apps"
        self.total_apps_sensor = "sensor.total_apps"

        # Add Path for adbase

        sys.path.insert(0, os.path.dirname(__file__))

        #
        # Register App Services
        #
        self.AD.services.register_service("admin", "app", "start", self.manage_services)
        self.AD.services.register_service("admin", "app", "stop", self.manage_services)
        self.AD.services.register_service("admin", "app", "restart", self.manage_services)
<<<<<<< HEAD
        self.AD.services.register_service("admin", "app", "disable", self.manage_services)
        self.AD.services.register_service("admin", "app", "enable", self.manage_services)
        self.AD.services.register_service("admin", "app", "reload", self.manage_services)
        self.AD.services.register_service("admin", "app", "create", self.manage_services)
        self.AD.services.register_service("admin", "app", "edit", self.manage_services)
        self.AD.services.register_service("admin", "app", "remove", self.manage_services)
=======
        self.AD.services.register_service("admin", "app", "reload", self.manage_services)
>>>>>>> c702c8c8

        self.active_apps = []
        self.inactive_apps = []
        self.non_apps = ["global_modules", "sequence"]

    async def set_state(self, name, **kwargs):
        # not a fully qualified entity name
        if name.find(".") == -1:
            entity_id = "app.{}".format(name)
        else:
            entity_id = name

        await self.AD.state.set_state("_app_management", "admin", entity_id, _silent=True, **kwargs)

    async def get_state(self, name, **kwargs):
        # not a fully qualified entity name
        if name.find(".") == -1:
            entity_id = "app.{}".format(name)
        else:
            entity_id = name

        return await self.AD.state.get_state("_app_management", "admin", entity_id, **kwargs)

    async def add_entity(self, name, state, attributes):
        # not a fully qualified entity name
        if name.find(".") == -1:
            entity_id = "app.{}".format(name)
        else:
            entity_id = name

        await self.AD.state.add_entity("admin", entity_id, state, attributes)

    async def remove_entity(self, name):
        await self.AD.state.remove_entity("admin", "app.{}".format(name))

    async def init_admin_stats(self):
        # create sensors
        await self.add_entity(self.active_apps_sensor, 0, {"friendly_name": "Active Apps"})
        await self.add_entity(self.inactive_apps_sensor, 0, {"friendly_name": "Inactive Apps"})
        await self.add_entity(self.total_apps_sensor, 0, {"friendly_name": "Total Apps"})

    async def terminate(self):
        self.logger.debug("terminate() called for app_management")
        if self.apps_initialized is True:
            await self.check_app_updates(mode="term")

    async def dump_objects(self):
        self.diag.info("--------------------------------------------------")
        self.diag.info("Objects")
        self.diag.info("--------------------------------------------------")
        for object_ in self.objects.keys():
            self.diag.info("%s: %s", object_, self.objects[object_])
        self.diag.info("--------------------------------------------------")

    async def get_app(self, name):
        if name in self.objects:
            return self.objects[name]["object"]
        else:
            return None

    def get_app_info(self, name):
        if name in self.objects:
            return self.objects[name]
        else:
            return None

    async def get_app_instance(self, name, id):
        if name in self.objects and self.objects[name]["id"] == id:
            return self.AD.app_management.objects[name]["object"]
        else:
            return None

    async def initialize_app(self, name):
        if name in self.objects:
            init = getattr(self.objects[name]["object"], "initialize", None)
            if init is None:
                self.logger.warning("Unable to find initialize() function in module %s - skipped", name)
                await self.increase_inactive_apps(name)
                return
        else:
            self.logger.warning("Unable to find module %s - initialize() skipped", name)
            await self.increase_inactive_apps(name)
            return

        # Call its initialize function
        try:
            if asyncio.iscoroutinefunction(init):
                await init()
            else:
                await utils.run_in_executor(self, init)
            await self.set_state(name, state="idle")
            await self.increase_active_apps(name)

            event_data = {"event_type": "app_initialized", "data": {"app": name}}

            await self.AD.events.process_event("admin", event_data)

        except TypeError:
            self.AD.threading.report_callback_sig(name, "initialize", init, {})
        except Exception:
            error_logger = logging.getLogger("Error.{}".format(name))
            error_logger.warning("-" * 60)
            error_logger.warning("Unexpected error running initialize() for %s", name)
            error_logger.warning("-" * 60)
            error_logger.warning(traceback.format_exc())
            error_logger.warning("-" * 60)
            if self.AD.logging.separate_error_log() is True:
                self.logger.warning("Logged an error to %s", self.AD.logging.get_filename("error_log"))
            await self.set_state(name, state="initialize_error")
            await self.increase_inactive_apps(name)

    async def terminate_app(self, name):
        term = None
        if name in self.objects and hasattr(self.objects[name]["object"], "terminate"):
            self.logger.info("Calling terminate() for {}".format(name))

            # Call terminate directly rather than via worker thread
            # so we know terminate has completed before we move on
            term = self.objects[name]["object"].terminate

        if term is not None:
            try:
                if asyncio.iscoroutinefunction(term):
                    await term()
                else:
                    await utils.run_in_executor(self, term)

            except TypeError:
                self.AD.threading.report_callback_sig(name, "terminate", term, {})
            except BaseException:
                error_logger = logging.getLogger("Error.{}".format(name))
                error_logger.warning("-" * 60)
                error_logger.warning("Unexpected error running terminate() for %s", name)
                error_logger.warning("-" * 60)
                error_logger.warning(traceback.format_exc())
                error_logger.warning("-" * 60)
                if self.AD.logging.separate_error_log() is True:
                    self.logger.warning(
                        "Logged an error to %s", self.AD.logging.get_filename("error_log"),
                    )

        if name in self.objects:
            del self.objects[name]

        if name in self.global_module_dependencies:
            del self.global_module_dependencies[name]

        await self.increase_inactive_apps(name)

        await self.AD.callbacks.clear_callbacks(name)

        self.AD.futures.cancel_futures(name)

        await self.AD.sched.terminate_app(name)

        await self.set_state(name, state="terminated")
        await self.set_state(name, instancecallbacks=0)

        event_data = {"event_type": "app_terminated", "data": {"app": name}}

        await self.AD.events.process_event("admin", event_data)

        if self.AD.http is not None:
            await self.AD.http.terminate_app(name)

    async def start_app(self, app):
        await self.init_object(app)

        if "disable" in self.app_config[app] and self.app_config[app]["disable"] is True:
            pass
        else:
            await self.initialize_app(app)

    async def stop_app(self, app):
        try:
            self.logger.info("Terminating %s", app)
            await self.terminate_app(app)
        except Exception:
            error_logger = logging.getLogger("Error.{}".format(app))
            error_logger.warning("-" * 60)
            error_logger.warning("Unexpected error terminating app: %s:", app)
            error_logger.warning("-" * 60)
            error_logger.warning(traceback.format_exc())
            error_logger.warning("-" * 60)
            if self.AD.logging.separate_error_log() is True:
                self.logger.warning("Logged an error to %s", self.AD.logging.get_filename("error_log"))

    async def restart_app(self, app):
        await self.stop_app(app)
        await self.start_app(app)

    def get_app_debug_level(self, app):
        if app in self.objects:
            return self.AD.logging.get_level_from_int(self.objects[app]["object"].logger.getEffectiveLevel())
        else:
            return "None"

    async def init_object(self, name):

        app_args = self.app_config[name]
        self.logger.info(
            "Initializing app %s using class %s from module %s", name, app_args["class"], app_args["module"],
        )

        if self.get_file_from_module(app_args["module"]) is not None:

            if "pin_thread" in app_args:
                if app_args["pin_thread"] < 0 or app_args["pin_thread"] >= self.AD.threading.total_threads:
                    self.logger.warning(
                        "pin_thread out of range ({}) in app definition for {} - app will be discarded".format(
                            app_args["pin_thread"], name
                        )
                    )
                    return
                else:
                    pin = app_args["pin_thread"]
            else:
                pin = -1

            modname = await utils.run_in_executor(self, __import__, app_args["module"])
            app_class = getattr(modname, app_args["class"], None)
            if app_class is None:
                self.logger.warning(
                    "Unable to find class %s in module %s - '%s' is not initialized",
                    app_args["class"],
                    app_args["module"],
                    name,
                )
                await self.increase_inactive_apps(name)

            else:
                self.objects[name] = {
                    "type": "app",
                    "object": app_class(
                        self.AD, name, self.AD.logging, app_args, self.AD.config, self.app_config, self.AD.global_vars,
                    ),
                    "id": uuid.uuid4().hex,
                    "pin_app": self.AD.threading.app_should_be_pinned(name),
                    "pin_thread": pin,
                }

        else:
            self.logger.warning(
                "Unable to find module module %s - '%s' is not initialized", app_args["module"], name,
            )
            await self.increase_inactive_apps(name)

    def init_plugin_object(self, name, object):

        self.objects[name] = {
            "type": "plugin",
            "object": object,
            "id": uuid.uuid4().hex,
            "pin_app": False,
            "pin_thread": -1,
        }

    async def read_config(self):  # noqa: C901

        new_config = None

        if await utils.run_in_executor(self, os.path.isfile, self.app_config_file):
            self.logger.warning(
                "apps.yaml in the Config directory is deprecated. Please move apps.yaml to the apps directory."
            )
            new_config = utils.run_in_executor(self.read_config_file, self.app_config_file)
        else:
            for root, subdirs, files in os.walk(self.AD.app_dir):
                subdirs[:] = [d for d in subdirs if d not in self.AD.exclude_dirs]
                if root[-11:] != "__pycache__":
                    for file in files:
                        if file[-5:] == ".yaml" and file[0] != ".":
                            path = os.path.join(root, file)
                            self.logger.debug("Reading %s", path)
                            config = await utils.run_in_executor(self, self.read_config_file, path)
                            valid_apps = {}
                            if type(config).__name__ == "dict":
                                for app in config:
                                    if config[app] is not None:
                                        app_valid = True
                                        if app == "global_modules":
                                            #
                                            # Check the parameter format for string or list
                                            #
                                            if isinstance(config[app], str):
                                                valid_apps[app] = [config[app]]
                                            elif isinstance(config[app], list):
                                                valid_apps[app] = config[app]
                                            else:
                                                if self.AD.invalid_yaml_warnings:
                                                    self.logger.warning(
                                                        "global_modules should be a list or a string in File '%s' - ignoring",
                                                        file,
                                                    )
                                        elif app == "sequence":
                                            #
                                            # We don't care what it looks like just pass it through
                                            #
                                            valid_apps[app] = config[app]
                                        elif (
                                            isinstance(config[app], dict)
                                            and "class" in config[app]
                                            and "module" in config[app]
                                        ):
                                            valid_apps[app] = config[app]
                                        else:
                                            app_valid = False
                                            if self.AD.invalid_yaml_warnings:
                                                self.logger.warning(
                                                    "App '%s' missing 'class' or 'module' entry - ignoring", app,
                                                )

                                        if app_valid is True:
                                            # now add app to the path
                                            if path not in self.app_config_files:
                                                self.app_config_files[path] = []

                                            self.app_config_files[path].append(app)
                            else:
                                if self.AD.invalid_yaml_warnings:
                                    self.logger.warning(
                                        "File '%s' invalid structure - ignoring", os.path.join(root, file),
                                    )

                            if new_config is None:
                                new_config = {}
                            for app in valid_apps:
                                if app == "global_modules":
                                    if app in new_config:
                                        new_config[app].extend(valid_apps[app])
                                        continue
                                if app == "sequence":
                                    if app in new_config:
                                        new_config[app] = {
                                            **new_config[app],
                                            **valid_apps[app],
                                        }
                                        continue

                                if app in new_config:
                                    self.logger.warning(
                                        "File '%s' duplicate app: %s - ignoring", os.path.join(root, file), app,
                                    )
                                else:
                                    new_config[app] = valid_apps[app]

        await self.check_sequence_update(new_config.get("sequence", {}))

        return new_config

    async def check_sequence_update(self, sequence_config):
        if self.app_config.get("sequences", {}) != sequence_config:
            #
            # now remove the old ones no longer needed
            #
            deleted_sequences = []
            for sequence, config in self.app_config.get("sequence", {}).items():
                if sequence not in sequence_config:
                    deleted_sequences.append(sequence)

            if deleted_sequences != []:
                await self.AD.sequences.remove_sequences(deleted_sequences)

            modified_sequences = {}

            #
            # now load up the modified one
            #
            for sequence, config in sequence_config.items():
                if (sequence not in self.app_config.get("sequence", {})) or self.app_config.get("sequence", {}).get(
                    sequence
                ) != sequence_config.get(sequence):
                    # meaning it has been modified
                    modified_sequences[sequence] = config

            if modified_sequences != {}:
                await self.AD.sequences.add_sequences(modified_sequences)

    # Run in executor
    def check_later_app_configs(self, last_latest):
        if os.path.isfile(self.app_config_file):
            ts = os.path.getmtime(self.app_config_file)
            return {
                "latest": ts,
                "files": [{"name": self.app_config_file, "ts": os.path.getmtime(self.app_config_file)}],
            }
        else:
            later_files = {}
            app_config_files = []
            later_files["files"] = []
            later_files["latest"] = last_latest
            later_files["deleted"] = []
            for root, subdirs, files in os.walk(self.AD.app_dir):
                subdirs[:] = [d for d in subdirs if d not in self.AD.exclude_dirs]
                if root[-11:] != "__pycache__":
                    for file in files:
                        if file[-5:] == ".yaml":
                            path = os.path.join(root, file)
                            app_config_files.append(path)
                            ts = os.path.getmtime(path)
                            if ts > last_latest:
                                later_files["files"].append(path)
                            if ts > later_files["latest"]:
                                later_files["latest"] = ts

            for file in self.app_config_files:
                if file not in app_config_files:
                    later_files["deleted"].append(file)

            if self.app_config_files != {}:
                for file in app_config_files:
                    if file not in self.app_config_files:
                        later_files["files"].append(file)

                        self.app_config_files[file] = []

            # now remove the unused files from the files
            for file in later_files["deleted"]:
                del self.app_config_files[file]

            return later_files

    # Run in executor
    def read_config_file(self, file):

        new_config = None
        try:
            with open(file, "r") as yamlfd:
                config_file_contents = yamlfd.read()

            try:
                new_config = yaml.load(config_file_contents, Loader=yaml.SafeLoader)

            except yaml.YAMLError as exc:
                self.logger.warning("Error loading configuration")
                if hasattr(exc, "problem_mark"):
                    if exc.context is not None:
                        self.logger.warning("parser says")
                        self.logger.warning(str(exc.problem_mark))
                        self.logger.warning(str(exc.problem) + " " + str(exc.context))
                    else:
                        self.logger.warning("parser says")
                        self.logger.warning(str(exc.problem_mark))
                        self.logger.warning(str(exc.problem))

            return new_config

        except Exception:

            self.logger.warning("-" * 60)
            self.logger.warning("Unexpected error loading config file: %s", file)
            self.logger.warning("-" * 60)
            self.logger.warning(traceback.format_exc())
            self.logger.warning("-" * 60)

    # noinspection PyBroadException
    async def check_config(self, silent=False, add_threads=True):  # noqa: C901
        terminate_apps = {}
        initialize_apps = {}
        total_apps = len(self.app_config)

        try:
            latest = await utils.run_in_executor(self, self.check_later_app_configs, self.app_config_file_modified)
            self.app_config_file_modified = latest["latest"]

            if latest["files"] or latest["deleted"]:
                if silent is False:
                    self.logger.info("Reading config")
                new_config = await self.read_config()
                if new_config is None:
                    if silent is False:
                        self.logger.warning("New config not applied")
                    return

                for file in latest["deleted"]:
                    if silent is False:
                        self.logger.info("%s deleted", file)

                for file in latest["files"]:
                    if silent is False:
                        self.logger.info("%s added or modified", file)

                # Check for changes

                for name in self.app_config:
                    if name in self.non_apps:
                        continue

                    if name in new_config:
                        if self.app_config[name] != new_config[name]:
                            # Something changed, clear and reload

                            if silent is False:
                                self.logger.info("App '%s' changed", name)
                            terminate_apps[name] = 1
                            initialize_apps[name] = 1
                    else:

                        # Section has been deleted, clear it out

                        if silent is False:
                            self.logger.info("App '{}' deleted".format(name))
                        #
                        # Since the entry has been deleted we can't sensibly determine dependencies
                        # So just immediately terminate it
                        #
                        await self.terminate_app(name)
                        await self.remove_entity(name)

                for name in new_config:
                    if name in self.non_apps:
                        continue

                    if name not in self.app_config:
                        #
                        # New section added!
                        #
                        if "class" in new_config[name] and "module" in new_config[name]:
                            self.logger.info("App '%s' added", name)
                            initialize_apps[name] = 1
                            await self.add_entity(
                                name, "loaded", {"totalcallbacks": 0, "instancecallbacks": 0, "args": new_config[name]},
                            )
                        elif name in self.non_apps:
                            pass
                        else:
                            if self.AD.invalid_yaml_warnings:
                                if silent is False:
                                    self.logger.warning(
                                        "App '%s' missing 'class' or 'module' entry - ignoring", name,
                                    )

                self.app_config = new_config
                total_apps = len(self.app_config)

                for name in self.non_apps:
                    if name in self.app_config:
                        total_apps -= 1  # remove one

                # if silent is False:
                self.logger.info("Found %s total apps", total_apps)

                await self.set_state(
                    self.total_apps_sensor, state=total_apps, attributes={"friendly_name": "Total Apps"}
                )

                active_apps = self.get_active_app_count()

                inactive_apps = total_apps - active_apps
                if inactive_apps > 0:
                    self.logger.info("Found %s active apps", active_apps)
                    self.logger.info("Found %s inactive apps", inactive_apps)

            # Now we know if we have any new apps we can create new threads if pinning

            active_apps = self.get_active_app_count()

            if add_threads is True and self.AD.threading.auto_pin is True:
                if active_apps > self.AD.threading.thread_count:
                    for i in range(active_apps - self.AD.threading.thread_count):
                        await self.AD.threading.add_thread(False, True)

            return {
                "init": initialize_apps,
                "term": terminate_apps,
                "total": total_apps,
                "active": active_apps,
            }
        except Exception:
            self.logger.warning("-" * 60)
            self.logger.warning("Unexpected error:")
            self.logger.warning("-" * 60)
            self.logger.warning(traceback.format_exc())
            self.logger.warning("-" * 60)

    def get_active_app_count(self):
        c = 0
        for name in self.app_config:
            if "disable" in self.app_config[name] and self.app_config[name]["disable"] is True:
                pass
            elif name in self.non_apps:
                pass
            else:
                c += 1
        return c

    def get_app_from_file(self, file):
        module = self.get_module_from_path(file)
        for app in self.app_config:
            if "module" in self.app_config[app] and self.app_config[app]["module"] == module:
                return app
        return None

    # noinspection PyBroadException
    # Run in executor
    def read_app(self, file, reload=False):
        name = os.path.basename(file)
        module_name = os.path.splitext(name)[0]
        # Import the App
        if reload:
            self.logger.info("Reloading Module: %s", file)

            file, ext = os.path.splitext(name)
            #
            # Reload
            #
            try:
                importlib.reload(self.modules[module_name])
            except KeyError:
                if name not in sys.modules:
                    # Probably failed to compile on initial load
                    # so we need to re-import not reload
                    self.read_app(file)
                else:
                    # A real KeyError!
                    raise
        else:
            app = self.get_app_from_file(file)
            if app is not None:
                self.logger.info("Loading App Module: %s", file)
                if module_name not in self.modules:
                    self.modules[module_name] = importlib.import_module(module_name)
                else:
                    # We previously imported it so we need to reload to pick up any potential changes
                    importlib.reload(self.modules[module_name])

            elif "global_modules" in self.app_config and module_name in self.app_config["global_modules"]:
                self.logger.info("Loading Global Module: %s", file)
                self.modules[module_name] = importlib.import_module(module_name)
            else:
                if self.AD.missing_app_warnings:
                    self.logger.warning("No app description found for: %s - ignoring", file)

    @staticmethod
    def get_module_from_path(path):
        name = os.path.basename(path)
        module_name = os.path.splitext(name)[0]
        return module_name

    def get_file_from_module(self, mod):
        for file in self.monitored_files:
            module_name = self.get_module_from_path(file)
            if module_name == mod:
                return file

        return None

    # Run in executor
    def process_filters(self):
        if "filters" in self.AD.config:
            for filter in self.AD.config["filters"]:

                for root, subdirs, files in os.walk(self.AD.app_dir, topdown=True):
                    # print(root, subdirs, files)
                    #
                    # Prune dir list
                    #
                    subdirs[:] = [d for d in subdirs if d not in self.AD.exclude_dirs]

                    ext = filter["input_ext"]
                    extlen = len(ext) * -1

                    for file in files:
                        run = False
                        if file[extlen:] == ext:
                            infile = os.path.join(root, file)
                            modified = os.path.getmtime(infile)
                            if infile in self.filter_files:
                                if self.filter_files[infile] < modified:
                                    run = True
                            else:
                                self.logger.info("Found new filter file %s", infile)
                                run = True

                            if run is True:
                                self.logger.info("Running filter on %s", infile)
                                self.filter_files[infile] = modified

                                # Run the filter

                                outfile = utils.rreplace(infile, ext, filter["output_ext"], 1)
                                command_line = filter["command_line"].replace("$1", infile)
                                command_line = command_line.replace("$2", outfile)
                                try:
                                    subprocess.Popen(command_line, shell=True)
                                except Exception:
                                    self.logger.warning("-" * 60)
                                    self.logger.warning("Unexpected running filter on: %s:", infile)
                                    self.logger.warning("-" * 60)
                                    self.logger.warning(traceback.format_exc())
                                    self.logger.warning("-" * 60)

    @staticmethod
    def file_in_modules(file, modules):
        for mod in modules:
            if mod["name"] == file:
                return True
        return False

    @staticmethod
    def check_file(file):
        fh = open(file)
        fh.close()

    # @_timeit
    async def check_app_updates(self, plugin=None, mode="normal"):  # noqa: C901

        if self.AD.apps is False:
            return

        # Lets add some profiling
        pr = None
        if self.AD.check_app_updates_profile is True:
            pr = cProfile.Profile()
            pr.enable()

        # Process filters

        await utils.run_in_executor(self, self.process_filters)

        # Get list of apps we need to terminate and/or initialize

        apps = await self.check_config()

        found_files = []
        modules = []
        for root, subdirs, files in await utils.run_in_executor(self, os.walk, self.AD.app_dir, topdown=True):
            # print(root, subdirs, files)
            #
            # Prune dir list
            #
            subdirs[:] = [d for d in subdirs if d not in self.AD.exclude_dirs]

            if root[-11:] != "__pycache__":
                if root not in self.module_dirs:
                    self.logger.info("Adding %s to module import path", root)
                    sys.path.insert(0, root)
                    self.module_dirs.append(root)

            for file in files:
                if file[-3:] == ".py":
                    found_files.append(os.path.join(root, file))

        for file in found_files:
            if file == os.path.join(self.AD.app_dir, "__init__.py"):
                continue
            try:

                # check we can actually open the file
                await utils.run_in_executor(self, self.check_file, file)

                modified = await utils.run_in_executor(self, os.path.getmtime, file)
                if file in self.monitored_files:
                    if self.monitored_files[file] < modified:
                        modules.append({"name": file, "reload": True})
                        self.monitored_files[file] = modified
                else:
                    self.logger.debug("Found module %s", file)
                    modules.append({"name": file, "reload": False})
                    self.monitored_files[file] = modified
            except IOError as err:
                self.logger.warning("Unable to read app %s: %s - skipping", file, err)

        # Check for deleted modules and add them to the terminate list
        deleted_modules = []
        for file in self.monitored_files:
            if file not in found_files or mode == "term":
                deleted_modules.append(file)
                self.logger.info("Removing module %s", file)

        for file in deleted_modules:
            del self.monitored_files[file]
            for app in self.apps_per_module(self.get_module_from_path(file)):
                apps["term"][app] = 1

        # Add any apps we need to reload because of file changes

        for module in modules:
            for app in self.apps_per_module(self.get_module_from_path(module["name"])):
                if module["reload"]:
                    apps["term"][app] = 1
                apps["init"][app] = 1

            if "global_modules" in self.app_config:
                for gm in utils.single_or_list(self.app_config["global_modules"]):
                    if gm == self.get_module_from_path(module["name"]):
                        for app in self.apps_per_global_module(gm):
                            if module["reload"]:
                                apps["term"][app] = 1
                            apps["init"][app] = 1

        if plugin is not None:
            self.logger.info("Processing restart for %s", plugin)
            # This is a restart of one of the plugins so check which apps need to be restarted
            for app in self.app_config:
                reload = False
                if app in self.non_apps:
                    continue
                if "plugin" in self.app_config[app]:
                    for this_plugin in utils.single_or_list(self.app_config[app]["plugin"]):
                        if this_plugin == plugin:
                            # We got a match so do the reload
                            reload = True
                            break
                        elif plugin == "__ALL__":
                            reload = True
                            break
                else:
                    # No plugin dependency specified, reload to error on the side of caution
                    reload = True

                if reload is True:
                    apps["term"][app] = 1
                    apps["init"][app] = 1

        # Terminate apps

        if apps is not None and apps["term"]:

            prio_apps = self.get_app_deps_and_prios(apps["term"], mode)

            for app in sorted(prio_apps, key=prio_apps.get, reverse=True):
                await self.stop_app(app)

        # Load/reload modules

        for mod in modules:
            try:
                await utils.run_in_executor(self, self.read_app, mod["name"], mod["reload"])
            except Exception:
                self.error.warning("-" * 60)
                self.error.warning("Unexpected error loading module: %s:", mod["name"])
                self.error.warning("-" * 60)
                self.error.warning(traceback.format_exc())
                self.error.warning("-" * 60)
                if self.AD.logging.separate_error_log() is True:
                    self.logger.warning("Unexpected error loading module: %s:", mod["name"])

                self.logger.warning("Removing associated apps:")
                module = self.get_module_from_path(mod["name"])
                for app in self.app_config:
                    if "module" in self.app_config[app] and self.app_config[app]["module"] == module:
                        if apps["init"] and app in apps["init"]:
                            del apps["init"][app]
                            self.logger.warning("%s", app)
                            await self.set_state(app, state="compile_error")

        if apps is not None and apps["init"]:

            prio_apps = self.get_app_deps_and_prios(apps["init"], mode)

            # Load Apps

            for app in sorted(prio_apps, key=prio_apps.get):
                try:
                    if "disable" in self.app_config[app] and self.app_config[app]["disable"] is True:
                        self.logger.info("%s is disabled", app)
                        await self.set_state(app, state="disabled")
                        await self.increase_inactive_apps(app)
                    else:
                        await self.init_object(app)
                except Exception:
                    error_logger = logging.getLogger("Error.{}".format(app))
                    error_logger.warning("-" * 60)
                    error_logger.warning("Unexpected error initializing app: %s:", app)
                    error_logger.warning("-" * 60)
                    error_logger.warning(traceback.format_exc())
                    error_logger.warning("-" * 60)
                    if self.AD.logging.separate_error_log() is True:
                        self.logger.warning(
                            "Logged an error to %s", self.AD.logging.get_filename("error_log"),
                        )

            await self.AD.threading.calculate_pin_threads()

            # Call initialize() for apps

            for app in sorted(prio_apps, key=prio_apps.get):
                if "disable" in self.app_config[app] and self.app_config[app]["disable"] is True:
                    pass
                else:
                    await self.initialize_app(app)

        if self.AD.check_app_updates_profile is True:
            pr.disable()

        s = io.StringIO()
        sortby = "cumulative"
        ps = pstats.Stats(pr, stream=s).sort_stats(sortby)
        ps.print_stats()
        self.check_app_updates_profile_stats = s.getvalue()

        self.apps_initialized = True

    def get_app_deps_and_prios(self, applist, mode):

        # Build a list of modules and their dependencies

        deplist = []
        for app in applist:
            if app not in deplist:
                deplist.append(app)
            self.get_dependent_apps(app, deplist)

        # Need to give the topological sort a full list of apps or it will fail
        full_list = list(self.app_config.keys())

        deps = []

        for app in full_list:
            dependees = []
            if "dependencies" in self.app_config[app]:
                for dep in utils.single_or_list(self.app_config[app]["dependencies"]):
                    if dep in self.app_config:
                        dependees.append(dep)
                    else:
                        self.logger.warning("Unable to find app %s in dependencies for %s", dep, app)
                        self.logger.warning("Ignoring app %s", app)
            deps.append((app, dependees))

        prio_apps = {}
        prio = float(50.1)
        try:
            for app in self.topological_sort(deps):
                if "dependencies" in self.app_config[app] or self.app_has_dependents(app):
                    prio_apps[app] = prio
                    prio += float(0.0001)
                else:
                    if mode == "init" and "priority" in self.app_config[app]:
                        prio_apps[app] = float(self.app_config[app]["priority"])
                    else:
                        prio_apps[app] = float(50)
        except ValueError:
            pass

        # now we remove the ones we aren't interested in

        final_apps = {}
        for app in prio_apps:
            if app in deplist:
                final_apps[app] = prio_apps[app]

        return final_apps

    def app_has_dependents(self, name):
        for app in self.app_config:
            if "dependencies" in self.app_config[app]:
                for dep in utils.single_or_list(self.app_config[app]["dependencies"]):
                    if dep == name:
                        return True
        return False

    def get_dependent_apps(self, dependee, deps):
        for app in self.app_config:
            if "dependencies" in self.app_config[app]:
                for dep in utils.single_or_list(self.app_config[app]["dependencies"]):
                    # print("app= {} dep = {}, dependee = {} deps = {}".format(app, dep, dependee, deps))
                    if dep == dependee and app not in deps:
                        deps.append(app)
                        new_deps = self.get_dependent_apps(app, deps)
                        if new_deps is not None:
                            deps.append(new_deps)

    def topological_sort(self, source):

        pending = [(name, set(deps)) for name, deps in source]  # copy deps so we can modify set in-place
        emitted = []
        while pending:
            next_pending = []
            next_emitted = []
            for entry in pending:
                name, deps = entry
                deps.difference_update(emitted)  # remove deps we emitted last pass
                if deps:  # still has deps? recheck during next pass
                    next_pending.append(entry)
                else:  # no more deps? time to emit
                    yield name
                    emitted.append(name)  # <-- not required, but helps preserve original ordering
                    next_emitted.append(name)  # remember what we emitted for difference_update() in next pass
            if not next_emitted:
                # all entries have unmet deps, we have cyclic redundancies
                # since we already know all deps are correct
                self.logger.warning("Cyclic or missing app dependencies detected")
                for pend in next_pending:
                    deps = ""
                    for dep in pend[1]:
                        deps += "{} ".format(dep)
                    self.logger.warning("%s depends on %s", pend[0], deps)
                raise ValueError("cyclic dependency detected")
            pending = next_pending
            emitted = next_emitted

    def apps_per_module(self, module):
        apps = []
        for app in self.app_config:
            if app not in self.non_apps and self.app_config[app]["module"] == module:
                apps.append(app)

        return apps

    def apps_per_global_module(self, module):
        apps = []
        for app in self.app_config:
            if "global_dependencies" in self.app_config[app]:
                for gm in utils.single_or_list(self.app_config[app]["global_dependencies"]):
                    if gm == module:
                        apps.append(app)

        for app, gms in self.global_module_dependencies.items():
            for gm in gms:
                if gm == module:
                    apps.append(app)

        return apps

    def create_app(self, app=None, **kwargs):
        """Used to create an app, which is written to a Yaml file"""

        executed = True
        app_file = kwargs.pop("app_file", None)
        app_directory = kwargs.pop("app_dir", None)
        app_config = {}
        new_config = OrderedDict()

        app_module = kwargs.get("module")
        app_class = kwargs.get("class")

        if app is None:  # app name not given
            # use the module name as the app's name
            app = app_module

            app_config[app] = kwargs

        else:
            if app_module is None and app in kwargs:
                app_module = kwargs[app].get("module")
                app_class = kwargs[app].get("class")

                app_config[app] = kwargs[app]

            else:
                app_config[app] = kwargs

        if app_module is None or app_class is None:
            self.logger.error("Could not create app %s, as module and class is required", app)
            return False

        if app_directory is None:
            app_directory = os.path.join(self.AD.app_dir, "ad_apps")

        else:
            app_directory = os.path.join(self.AD.app_dir, app_directory)

        if app_file is None:
            app_file = os.path.join(app_directory, f"{app}.yaml")
            self.logger.info("Creating app using filename %s", app_file)

        else:
            if app_file[4:] != ".yaml":
                app_file = f"{app_file}.yaml"

            app_file = os.path.join(app_directory, app_file)

            # in case the given app_file is multi level
            filename = app_file.split("/")[-1]
            app_directory = app_file.replace(f"/{filename}", "")

        if os.path.isfile(app_file):
            # the file exists so there might be apps there already so read to update
            # now open the file and edit the yaml
            new_config.update(self.read_config_file(app_file))

        elif not os.path.isdir(app_directory):
            self.logger.info("The given app filename %s doesn't exist, will be creating it", app_file)
            # now create the directory
            try:
                os.makedirs(app_directory)
            except Exception:
                self.logger.error("Could not create directory %s", app_directory)
                return False

        # now load up the new config
        new_config.update(app_config)
        new_config.move_to_end(app)

        # at this point now to create write to file
        try:
            utils.write_to_file(app_file, **new_config)

            data = {
                "event_type": "app_created",
                "data": {"app": app, **app_config[app]},
            }
            self.AD.loop.create_task(self.AD.events.process_event("admin", data))

        except Exception:
            self.error.warning("-" * 60)
            self.error.warning("Unexpected error while writing to file: %s", app_file)
            self.error.warning("-" * 60)
            self.error.warning(traceback.format_exc())
            self.error.warning("-" * 60)
            executed = False

        return executed

    def edit_app(self, app, **kwargs):
        """Used to edit an app, which is already in Yaml. It is expecting the app's name"""

        executed = True
        app_config = copy.deepcopy(self.app_config[app])
        new_config = OrderedDict()

        # now update the app config
        app_config.update(kwargs)

        # now get the app's file
        app_file = self.get_app_file(app)
        if app_file is None:
            self.logger.warning("Unable to find app %s's file. Cannot edit the app", app)
            return False

        # now open the file and edit the yaml
        new_config.update(self.read_config_file(app_file))

        # now load up the new config
        new_config[app].update(app_config)

        # now update the file with the new data
        try:
            utils.write_to_file(app_file, **new_config)

            data = {
                "event_type": "app_edited",
                "data": {"app": app, **app_config},
            }
            self.AD.loop.create_task(self.AD.events.process_event("admin", data))

        except Exception:
            self.error.warning("-" * 60)
            self.error.warning("Unexpected error while writing to file: %s", app_file)
            self.error.warning("-" * 60)
            self.error.warning(traceback.format_exc())
            self.error.warning("-" * 60)
            executed = False

        return executed

    def remove_app(self, app, **kwargs):
        """Used to remove an app"""

        result = None
        # now get the app's file
        app_file = self.get_app_file(app)
        if app_file is None:
            self.logger.warning("Unable to find app %s's file. Cannot remove the app", app)
            return False

        # now open the file and edit the yaml
        file_config = self.read_config_file(app_file)

        # now now delete the app's config
        result = file_config.pop(app)

        # now update the file with the new data
        try:
            if len(file_config) == 0:  # meaning no more apps in file
                # delete it
                os.remove(app_file)

            else:
                utils.write_to_file(app_file, **file_config)

            data = {
                "event_type": "app_removed",
                "data": {"app": app},
            }
            self.AD.loop.create_task(self.AD.events.process_event("admin", data))

        except Exception:
            self.error.warning("-" * 60)
            self.error.warning("Unexpected error while writing to file: %s", app_file)
            self.error.warning("-" * 60)
            self.error.warning(traceback.format_exc())
            self.error.warning("-" * 60)

        return result

    def get_app_file(self, app):
        """Used to get the file an app is located"""

        for app_file, app_list in self.app_config_files.items():
            if app in app_list:
                return app_file

        return None

    async def register_module_dependency(self, name, *modules):
        for module in modules:
            module_name = None
            if isinstance(module, str):
                module_name = module
            elif isinstance(module, object) and module.__class__.__name__ == "module":
                module_name = module.__name__

            if (
                module_name is not None
                and "global_modules" in self.app_config
                and module_name in self.app_config["global_modules"]
            ):

                if name not in self.global_module_dependencies:
                    self.global_module_dependencies[name] = []

                if module_name not in self.global_module_dependencies[name]:
                    self.global_module_dependencies[name].append(module_name)
            else:
                self.logger.warning(
                    "Module %s not in global_modules in register_module_dependency() for %s", module_name, name,
                )

    async def manage_services(self, namespace, domain, service, kwargs):
        app = kwargs.pop("app", None)
        __name = kwargs.pop("__name", None)

        if service in ["reload", "create"]:
            pass

        elif app is None:
            self.logger.warning("App not specified when calling '%s' service from %s. Specify App", service, __name)
            return None

        if service not in ["reload", "create"] and app not in self.app_config:
            self.logger.warning("Specified App '%s' is not a valid App from %s", app, __name)
            return None

        if service == "start":
            await self.start_app(app)

        elif service == "stop":
            await self.stop_app(app)

        elif service == "restart":
            await self.restart_app(app)

        elif service == "reload":
            await self.check_app_updates(mode="init")

        elif service in ["create", "edit", "remove", "enable", "disable"]:
            # first the check app updates needs to be stopped if on
            mode = copy.deepcopy(self.AD.production_mode)

            if mode is False:  # it was off
                self.AD.production_mode = True
                await asyncio.sleep(0.5)

            if service == "enable":
                result = await utils.run_in_executor(self, self.edit_app, app, disable=False)

            elif service == "disable":
                result = await utils.run_in_executor(self, self.edit_app, app, disable=True)

            else:

                func = getattr(self, f"{service}_app")
                result = await utils.run_in_executor(self, func, app, **kwargs)

            if mode is False:  # meaning it was not in production mode
                await asyncio.sleep(1)
                self.AD.production_mode = mode

            return result

        return None

    async def increase_active_apps(self, name):
        if name not in self.active_apps:
            self.active_apps.append(name)

        if name in self.inactive_apps:
            self.inactive_apps.remove(name)

        active_apps = len(self.active_apps)
        inactive_apps = len(self.inactive_apps)

        await self.set_state(self.active_apps_sensor, state=active_apps)
        await self.set_state(self.inactive_apps_sensor, state=inactive_apps)

    async def increase_inactive_apps(self, name):
        if name not in self.inactive_apps:
            self.inactive_apps.append(name)

        if name in self.active_apps:
            self.active_apps.remove(name)

        inactive_apps = len(self.inactive_apps)
        active_apps = len(self.active_apps)

        await self.set_state(self.active_apps_sensor, state=active_apps)
        await self.set_state(self.inactive_apps_sensor, state=inactive_apps)<|MERGE_RESOLUTION|>--- conflicted
+++ resolved
@@ -59,16 +59,13 @@
         self.AD.services.register_service("admin", "app", "start", self.manage_services)
         self.AD.services.register_service("admin", "app", "stop", self.manage_services)
         self.AD.services.register_service("admin", "app", "restart", self.manage_services)
-<<<<<<< HEAD
         self.AD.services.register_service("admin", "app", "disable", self.manage_services)
         self.AD.services.register_service("admin", "app", "enable", self.manage_services)
         self.AD.services.register_service("admin", "app", "reload", self.manage_services)
         self.AD.services.register_service("admin", "app", "create", self.manage_services)
         self.AD.services.register_service("admin", "app", "edit", self.manage_services)
         self.AD.services.register_service("admin", "app", "remove", self.manage_services)
-=======
         self.AD.services.register_service("admin", "app", "reload", self.manage_services)
->>>>>>> c702c8c8
 
         self.active_apps = []
         self.inactive_apps = []

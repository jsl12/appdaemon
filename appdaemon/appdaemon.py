--- conflicted
+++ resolved
@@ -32,11 +32,7 @@
 import random
 
 
-<<<<<<< HEAD
-__version__ = "2.0.1"
-=======
 __version__ = "2.0.2"
->>>>>>> ef4f615b
 
 # Windows does not have Daemonize package so disallow
 
